--- conflicted
+++ resolved
@@ -26,11 +26,7 @@
     "psutil>=7.0.0",
     "pydantic>=2.11.9",
     "rich>=14.1.0",
-<<<<<<< HEAD
-    "segy>=0.5.1.post1",
-=======
     "segy>=0.5.1",
->>>>>>> 48b949e8
     "tqdm>=4.67.1",
     "universal-pathlib>=0.2.6",
     "xarray>=2025.9.1",
