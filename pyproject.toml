--- conflicted
+++ resolved
@@ -3,8 +3,7 @@
 version = "0.8.5"
 description = "Cloud-native, scalable, and user-friendly multi dimensional energy data!"
 authors = [{ name = "Altay Sansal", email = "altay.sansal@tgs.com" }]
-<<<<<<< HEAD
-requires-python = ">=3.10,<3.13"
+requires-python = ">=3.10,<3.14"
 readme = "README.md"
 license = { "text" = "Apache-2.0" }
 keywords = [
@@ -23,12 +22,6 @@
     "Development Status :: 4 - Beta"
 ]
 
-=======
-license = "Apache-2.0"
-readme = "README.md"
-keywords = ["mdio", "multidimio", "seismic", "wind", "data"]
-requires-python = ">=3.10,<3.14"
->>>>>>> 3c005df2
 dependencies = [
     "click (>=8.1.7,<9.0.0)",
     "click-params (>=0.5.0,<0.6.0)",
@@ -37,13 +30,8 @@
     "tqdm (>=4.67.0,<5.0.0)",
     "psutil (>=6.1.0,<7.0.0)",
     "fsspec (>=2024.10.0)",
-<<<<<<< HEAD
-    "segy (>=0.3.1,<0.5.0)",
+    "segy (>=0.4.0,<1.0.0)",
     "rich (>=13.9.4,<14.0.0)",
-=======
-    "segy (>=0.4.0,<1.0.0)",
-    "rich (>=13.9.4,<14.0.0)"
->>>>>>> 3c005df2
 ]
 
 [project.optional-dependencies]
