--- conflicted
+++ resolved
@@ -202,21 +202,27 @@
             )
             raise MDIONotFoundError(msg) from e
 
-<<<<<<< HEAD
     def _connect(self):
         """Open the zarr root."""
-        if self.mode in {"r", "r+"}:
-            self.root = zarr.open_consolidated(store=self.store, mode=self.mode)
-        elif self.mode == "w":
-            self.root = zarr.open(store=self.store, mode="r+")
-        else:
-            msg = f"Invalid mode: {self.mode}"
-            raise ValueError(msg)
-=======
+        try:
+            if self.mode in {"r", "r+"}:
+                self.root = zarr.open_consolidated(store=self.store, mode=self.mode)
+            elif self.mode == "w":
+                self.root = zarr.open(store=self.store, mode="r+")
+            else:
+                msg = f"Invalid mode: {self.mode}"
+                raise ValueError(msg)
+        except KeyError as e:
+            msg = (
+                f"MDIO file not found or corrupt at {self.store.path}. "
+                "Please check the URL or ensure it is not a deprecated "
+                "version of MDIO file."
+            )
+            raise MDIONotFoundError(msg) from e
+
     def _consolidate_metadata(self) -> None:
         """Flush optimized MDIO metadata, run after modifying it."""
         zarr.consolidate_metadata(self.root.store)
->>>>>>> 7a8b751a
 
     def _deserialize_grid(self):
         """Deserialize grid from Zarr metadata."""
