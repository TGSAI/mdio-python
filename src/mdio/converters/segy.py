"""Conversion from SEG-Y to MDIO v1 format."""

from __future__ import annotations

import base64
import logging
import os
from dataclasses import dataclass
from typing import TYPE_CHECKING

import numpy as np
import zarr
from segy import SegyFile
from segy.config import SegySettings
from segy.standards.codes import MeasurementSystem as segy_MeasurementSystem
from segy.standards.fields.trace import Rev0 as TraceHeaderFieldsRev0

from mdio.api.io import _normalize_path
from mdio.api.io import to_mdio
from mdio.builder.schemas.chunk_grid import RegularChunkGrid
from mdio.builder.schemas.chunk_grid import RegularChunkShape
from mdio.builder.schemas.compressors import Blosc
from mdio.builder.schemas.compressors import BloscCname
from mdio.builder.schemas.dtype import ScalarType
from mdio.builder.schemas.v1.units import LengthUnitEnum
from mdio.builder.schemas.v1.units import LengthUnitModel
from mdio.builder.schemas.v1.variable import VariableMetadata
from mdio.builder.xarray_builder import to_xarray_dataset
from mdio.constants import ZarrFormat
from mdio.converters.exceptions import EnvironmentFormatError
from mdio.converters.exceptions import GridTraceCountError
from mdio.converters.exceptions import GridTraceSparsityError
from mdio.converters.type_converter import to_structured_type
from mdio.core.grid import Grid
from mdio.core.utils_write import MAX_COORDINATES_BYTES
from mdio.core.utils_write import MAX_SIZE_LIVE_MASK
from mdio.core.utils_write import get_constrained_chunksize
from mdio.segy import blocked_io
from mdio.segy.utilities import get_grid_plan

if TYPE_CHECKING:
    from pathlib import Path
    from typing import Any

    from segy.arrays import HeaderArray as SegyHeaderArray
    from segy.schema import SegySpec
    from upath import UPath
    from xarray import Dataset as xr_Dataset

    from mdio.builder.schemas import Dataset
    from mdio.builder.templates.abstract_dataset_template import AbstractDatasetTemplate
    from mdio.core.dimension import Dimension

logger = logging.getLogger(__name__)


def grid_density_qc(grid: Grid, num_traces: int) -> None:
    """Quality control for sensible grid density during SEG-Y to MDIO conversion.

    This function checks the density of the proposed grid by comparing the total possible traces
    (`grid_traces`) to the actual number of traces in the SEG-Y file (`num_traces`). A warning is
    logged if the sparsity ratio (`grid_traces / num_traces`) exceeds a configurable threshold,
    indicating potential inefficiency or misconfiguration.

    The warning threshold is set via the environment variable `MDIO__GRID__SPARSITY_RATIO_WARN`
    (default 2), and the error threshold via `MDIO__GRID__SPARSITY_RATIO_LIMIT` (default 10). To
    suppress the exception (but still log warnings), set `MDIO_IGNORE_CHECKS=1`.

    Args:
        grid: The Grid instance to check.
        num_traces: Expected number of traces from the SEG-Y file.

    Raises:
        GridTraceSparsityError: If the sparsity ratio exceeds `MDIO__GRID__SPARSITY_RATIO_LIMIT`
            and `MDIO_IGNORE_CHECKS` is not set to a truthy value (e.g., "1", "true").
        EnvironmentFormatError: If `MDIO__GRID__SPARSITY_RATIO_WARN` or
            `MDIO__GRID__SPARSITY_RATIO_LIMIT` cannot be converted to a float.
    """
    # Calculate total possible traces in the grid (excluding sample dimension)
    grid_traces = np.prod(grid.shape[:-1], dtype=np.uint64)

    # Handle division by zero if num_traces is 0
    sparsity_ratio = float("inf") if num_traces == 0 else grid_traces / num_traces

    # Fetch and validate environment variables
    warning_ratio_env = os.getenv("MDIO__GRID__SPARSITY_RATIO_WARN", "2")
    error_ratio_env = os.getenv("MDIO__GRID__SPARSITY_RATIO_LIMIT", "10")
    ignore_checks_env = os.getenv("MDIO_IGNORE_CHECKS", "false").lower()
    ignore_checks = ignore_checks_env in ("1", "true", "yes", "on")

    try:
        warning_ratio = float(warning_ratio_env)
    except ValueError as e:
        raise EnvironmentFormatError("MDIO__GRID__SPARSITY_RATIO_WARN", "float") from e  # noqa: EM101

    try:
        error_ratio = float(error_ratio_env)
    except ValueError as e:
        raise EnvironmentFormatError("MDIO__GRID__SPARSITY_RATIO_LIMIT", "float") from e  # noqa: EM101

    # Check sparsity
    should_warn = sparsity_ratio > warning_ratio
    should_error = sparsity_ratio > error_ratio and not ignore_checks

    # Early return if everything is OK
    # Prepare message for warning or error
    if not should_warn and not should_error:
        return

    # Build warning / error message
    dims = dict(zip(grid.dim_names, grid.shape, strict=True))
    msg = (
        f"Ingestion grid is sparse. Sparsity ratio: {sparsity_ratio:.2f}. "
        f"Ingestion grid: {dims}. "
        f"SEG-Y trace count: {num_traces}, grid trace count: {grid_traces}."
    )
    for dim_name in grid.dim_names:
        dim_min = grid.get_min(dim_name)
        dim_max = grid.get_max(dim_name)
        msg += f"\n{dim_name} min: {dim_min} max: {dim_max}"

    # Log warning if sparsity exceeds warning threshold
    if should_warn:
        logger.warning(msg)

    # Raise error if sparsity exceeds error threshold and checks are not ignored
    if should_error:
        raise GridTraceSparsityError(grid.shape, num_traces, msg)


@dataclass
class SegyFileHeaderDump:
    """Segy metadata information."""

    text_header: str
    binary_header_dict: dict
    raw_binary_headers: bytes


def _get_segy_file_header_dump(segy_file: SegyFile) -> SegyFileHeaderDump:
    """Reads information from a SEG-Y file."""
    text_header = segy_file.text_header

    raw_binary_headers: bytes = segy_file.fs.read_block(
        fn=segy_file.url,
        offset=segy_file.spec.binary_header.offset,
        length=segy_file.spec.binary_header.itemsize,
    )

    # We read here twice, but it's ok for now. Only 400-bytes.
    binary_header_dict = segy_file.binary_header.to_dict()

    return SegyFileHeaderDump(
        text_header=text_header,
        binary_header_dict=binary_header_dict,
        raw_binary_headers=raw_binary_headers,
    )


def _scan_for_headers(
    segy_file: SegyFile,
    template: AbstractDatasetTemplate,
    grid_overrides: dict[str, Any] | None = None,
) -> tuple[list[Dimension], SegyHeaderArray]:
    """Extract trace dimensions and index headers from the SEG-Y file.

    This is an expensive operation.
    It scans the SEG-Y file in chunks by using ProcessPoolExecutor
    """
    full_chunk_size = template.full_chunk_size
    segy_dimensions, chunk_size, segy_headers = get_grid_plan(
        segy_file=segy_file,
        return_headers=True,
        template=template,
        chunksize=full_chunk_size,
        grid_overrides=grid_overrides,
    )
    if full_chunk_size != chunk_size:
        # TODO(Dmitriy): implement grid overrides
        # https://github.com/TGSAI/mdio-python/issues/585
        # The returned 'chunksize' is used only for grid_overrides. We will need to use it when full
        # support for grid overrides is implemented
        err = "Support for changing full_chunk_size in grid overrides is not yet implemented"
        raise NotImplementedError(err)
    return segy_dimensions, segy_headers


def _build_and_check_grid(segy_dimensions: list[Dimension], num_traces: int, segy_headers: SegyHeaderArray) -> Grid:
    """Build and check the grid from the SEG-Y headers and dimensions.

    Args:
        segy_dimensions: List of of all SEG-Y dimensions to build grid from.
        num_traces: Number of traces in the SEG-Y file.
        segy_headers: Headers read in from SEG-Y file for building the trace map.

    Returns:
        A grid instance populated with the dimensions and trace index map.

    Raises:
        GridTraceCountError: If number of traces in SEG-Y file does not match the parsed grid
    """
    grid = Grid(dims=segy_dimensions)
    grid_density_qc(grid, num_traces)
    grid.build_map(segy_headers)
    # Check grid validity by comparing trace numbers
    if np.sum(grid.live_mask) != num_traces:
        for dim_name in grid.dim_names:
            dim_min, dim_max = grid.get_min(dim_name), grid.get_max(dim_name)
            logger.warning("%s min: %s max: %s", dim_name, dim_min, dim_max)
        logger.warning("Ingestion grid shape: %s.", grid.shape)
        raise GridTraceCountError(np.sum(grid.live_mask), num_traces)
    return grid


def _get_coordinates(
    grid: Grid,
    segy_headers: SegyHeaderArray,
    mdio_template: AbstractDatasetTemplate,
) -> tuple[list[Dimension], dict[str, SegyHeaderArray]]:
    """Get the data dim and non-dim coordinates from the SEG-Y headers and MDIO template.

    Select a subset of the segy_dimensions that corresponds to the MDIO dimensions
    The dimensions are ordered as in the MDIO template.
    The last dimension is always the vertical domain dimension

    Args:
        grid: Inferred MDIO grid for SEG-Y file.
        segy_headers: Headers read in from SEG-Y file.
        mdio_template: The MDIO template to use for the conversion.

    Raises:
        ValueError: If a dimension or coordinate name from the MDIO template is not found in
                    the SEG-Y headers.

    Returns:
        A tuple containing:
            - A list of dimension coordinates (1-D arrays).
            - A dict of non-dimension coordinates (str: N-D arrays).
    """
    dimensions_coords = []
    for dim_name in mdio_template.dimension_names:
        if dim_name not in grid.dim_names:
            err = f"Dimension '{dim_name}' was not found in SEG-Y dimensions."
            raise ValueError(err)
        dimensions_coords.append(grid.select_dim(dim_name))

    non_dim_coords: dict[str, SegyHeaderArray] = {}
    for coord_name in mdio_template.coordinate_names:
        if coord_name not in segy_headers.dtype.names:
            err = f"Coordinate '{coord_name}' not found in SEG-Y dimensions."
            raise ValueError(err)
        non_dim_coords[coord_name] = segy_headers[coord_name]

    return dimensions_coords, non_dim_coords


def populate_dim_coordinates(
    dataset: xr_Dataset, grid: Grid, drop_vars_delayed: list[str]
) -> tuple[xr_Dataset, list[str]]:
    """Populate the xarray dataset with dimension coordinate variables."""
    for dim in grid.dims:
        dataset[dim.name].values[:] = dim.coords
        drop_vars_delayed.append(dim.name)
    return dataset, drop_vars_delayed


def populate_non_dim_coordinates(
    dataset: xr_Dataset,
    grid: Grid,
    coordinates: dict[str, SegyHeaderArray],
    drop_vars_delayed: list[str],
) -> tuple[xr_Dataset, list[str]]:
    """Populate the xarray dataset with coordinate variables."""
    non_data_domain_dims = grid.dim_names[:-1]  # minus the data domain dimension
    for coord_name, coord_values in coordinates.items():
        da_coord = dataset[coord_name]
        tmp_coord_values = dataset[coord_name].values

        coord_axes = tuple(non_data_domain_dims.index(coord_dim) for coord_dim in da_coord.dims)
        coord_slices = tuple(slice(None) if idx in coord_axes else 0 for idx in range(len(non_data_domain_dims)))
        coord_trace_indices = grid.map[coord_slices]

        not_null = coord_trace_indices != grid.map.fill_value
        tmp_coord_values[not_null] = coord_values[coord_trace_indices[not_null]]
        dataset[coord_name][:] = tmp_coord_values
        drop_vars_delayed.append(coord_name)

        # TODO(Altay): Add verification of reduced coordinates being the same as the first
        # https://github.com/TGSAI/mdio-python/issues/645

    return dataset, drop_vars_delayed


def get_horizontal_coordinate_unit(segy_headers: list[Dimension]) -> LengthUnitModel | None:
    """Get the coordinate unit from the SEG-Y headers."""
    name = TraceHeaderFieldsRev0.COORDINATE_UNIT.name.upper()
    unit_hdr = next((c for c in segy_headers if c.name.upper() == name), None)
    if unit_hdr is None or len(unit_hdr.coords) == 0:
        return None

    if segy_MeasurementSystem(unit_hdr.coords[0]) == segy_MeasurementSystem.METERS:
        unit = LengthUnitEnum.METER
    if segy_MeasurementSystem(unit_hdr.coords[0]) == segy_MeasurementSystem.FEET:
        unit = LengthUnitEnum.FOOT

    return LengthUnitModel(length=unit)


def _populate_coordinates(
    dataset: xr_Dataset,
    grid: Grid,
    coords: dict[str, SegyHeaderArray],
) -> tuple[xr_Dataset, list[str]]:
    """Populate dim and non-dim coordinates in the xarray dataset and write to Zarr.

    This will write the xr Dataset with coords and dimensions, but empty traces and headers.

    Args:
        dataset: The xarray dataset to populate.
        grid: The grid object containing the grid map.
        coords: The non-dim coordinates to populate.

    Returns:
        Xarray dataset with filled coordinates and updated variables to drop after writing
    """
    drop_vars_delayed = []
    # Populate the dimension coordinate variables (1-D arrays)
    dataset, vars_to_drop_later = populate_dim_coordinates(dataset, grid, drop_vars_delayed=drop_vars_delayed)

    # Populate the non-dimension coordinate variables (N-dim arrays)
    dataset, vars_to_drop_later = populate_non_dim_coordinates(
        dataset, grid, coordinates=coords, drop_vars_delayed=drop_vars_delayed
    )

    return dataset, drop_vars_delayed


def _add_segy_file_headers(xr_dataset: xr_Dataset, segy_file_header_dump: SegyFileHeaderDump) -> xr_Dataset:
    save_file_header = os.getenv("MDIO__IMPORT__SAVE_SEGY_FILE_HEADER", "") in ("1", "true", "yes", "on")
    if not save_file_header:
        return xr_dataset

    expected_rows = 40
    expected_cols = 80

    text_header_rows = segy_file_header_dump.text_header.splitlines()
    text_header_cols_bad = [len(row) != expected_cols for row in text_header_rows]

    if len(text_header_rows) != expected_rows:
        err = f"Invalid text header count: expected {expected_rows}, got {len(segy_file_header_dump.text_header)}"
        raise ValueError(err)

    if any(text_header_cols_bad):
        err = f"Invalid text header columns: expected {expected_cols} per line."
        raise ValueError(err)

    xr_dataset["segy_file_header"] = ((), "")
    xr_dataset["segy_file_header"].attrs.update(
        {
            "textHeader": segy_file_header_dump.text_header,
            "binaryHeader": segy_file_header_dump.binary_header_dict,
        }
    )
    if os.getenv("MDIO__IMPORT__RAW_HEADERS") in ("1", "true", "yes", "on"):
        raw_binary_base64 = base64.b64encode(segy_file_header_dump.raw_binary_headers).decode("ascii")
        xr_dataset["segy_file_header"].attrs.update({"rawBinaryHeader": raw_binary_base64})

    return xr_dataset


def _add_grid_override_to_metadata(dataset: Dataset, grid_overrides: dict[str, Any] | None) -> None:
    """Add grid override to Dataset metadata if needed."""
    if dataset.metadata.attributes is None:
        dataset.metadata.attributes = {}

    if grid_overrides is not None:
        dataset.metadata.attributes["gridOverrides"] = grid_overrides


def _add_raw_headers_to_template(mdio_template: AbstractDatasetTemplate) -> AbstractDatasetTemplate:
    """Add raw headers capability to the MDIO template by monkey-patching its _add_variables method.

    This function modifies the template's _add_variables method to also add a raw headers variable
    with the following characteristics:
    - Same rank as the Headers variable (all dimensions except vertical)
    - Name: "RawHeaders"
    - Type: ScalarType.HEADERS
    - No coordinates
    - zstd compressor
    - No additional metadata
    - Chunked the same as the Headers variable

    Args:
        mdio_template: The MDIO template to mutate
    Returns:
        The mutated MDIO template
    """
    # Check if raw headers enhancement has already been applied to avoid duplicate additions
    if hasattr(mdio_template, "_mdio_raw_headers_enhanced"):
        return mdio_template

    # Store the original _add_variables method
    original_add_variables = mdio_template._add_variables

    def enhanced_add_variables() -> None:
        # Call the original method first
        original_add_variables()

        # Now add the raw headers variable
        chunk_shape = mdio_template._var_chunk_shape[:-1]

        # Create chunk grid metadata
        chunk_metadata = RegularChunkGrid(configuration=RegularChunkShape(chunk_shape=chunk_shape))

        # Add the raw headers variable using the builder's add_variable method
        mdio_template._builder.add_variable(
            name="raw_headers",
            long_name="Raw Headers",
            dimensions=mdio_template._dim_names[:-1],  # All dimensions except vertical
            data_type=ScalarType.BYTES240,
            compressor=Blosc(cname=BloscCname.zstd),
            coordinates=None,  # No coordinates as specified
            metadata=VariableMetadata(chunk_grid=chunk_metadata),
        )

    # Replace the template's _add_variables method
    mdio_template._add_variables = enhanced_add_variables

    # Mark the template as enhanced to prevent duplicate monkey-patching
    mdio_template._mdio_raw_headers_enhanced = True

    return mdio_template


def _chunk_variable(ds: Dataset, target_variable_name: str) -> None:
    """Determines and sets the chunking for a specific Variable in the Dataset."""
    # Find variable index by name
    index = next((i for i, obj in enumerate(ds.variables) if obj.name == target_variable_name), None)

    def determine_target_size(var_type: str) -> int:
        """Determines the target size (in bytes) for a Variable based on its type."""
        if var_type == "bool":
            return MAX_SIZE_LIVE_MASK
        return MAX_COORDINATES_BYTES

    # Create the chunk grid metadata
    var_type = ds.variables[index].data_type
    full_shape = tuple(dim.size for dim in ds.variables[index].dimensions)
    target_size = determine_target_size(var_type)

    chunk_shape = get_constrained_chunksize(full_shape, var_type, target_size)
    chunk_grid = RegularChunkGrid(configuration=RegularChunkShape(chunk_shape=chunk_shape))

    # Create variable metadata if it doesn't exist
    if ds.variables[index].metadata is None:
        ds.variables[index].metadata = VariableMetadata()

    ds.variables[index].metadata.chunk_grid = chunk_grid


def segy_to_mdio(  # noqa PLR0913
    segy_spec: SegySpec,
    mdio_template: AbstractDatasetTemplate,
    input_path: UPath | Path | str,
    output_path: UPath | Path | str,
    overwrite: bool = False,
    grid_overrides: dict[str, Any] | None = None,
) -> None:
    """A function that converts a SEG-Y file to an MDIO v1 file.

    Ingest a SEG-Y file according to the segy_spec. This could be a spec from registry or custom.

    Args:
        segy_spec: The SEG-Y specification to use for the conversion.
        mdio_template: The MDIO template to use for the conversion.
        input_path: The universal path of the input SEG-Y file.
        output_path: The universal path for the output MDIO v1 file.
        overwrite: Whether to overwrite the output file if it already exists. Defaults to False.
        grid_overrides: Option to add grid overrides.

    Raises:
        FileExistsError: If the output location already exists and overwrite is False.
    """
    input_path = _normalize_path(input_path)
    output_path = _normalize_path(output_path)

    if not overwrite and output_path.exists():
        err = f"Output location '{output_path.as_posix()}' exists. Set `overwrite=True` if intended."
        raise FileExistsError(err)

    segy_settings = SegySettings(storage_options=input_path.storage_options)
    segy_file = SegyFile(url=input_path.as_posix(), spec=segy_spec, settings=segy_settings)
    segy_info: SegyFileHeaderDump = _get_segy_file_header_dump(segy_file)

    segy_dimensions, segy_headers = _scan_for_headers(segy_file, mdio_template, grid_overrides)

    grid = _build_and_check_grid(segy_dimensions, segy_file.num_traces, segy_headers)

    _, non_dim_coords = _get_coordinates(grid, segy_headers, mdio_template)
    header_dtype = to_structured_type(segy_spec.trace.header.dtype)
<<<<<<< HEAD
    horizontal_unit = get_horizontal_coordinate_unit(segy_dimensions)
=======

    if os.getenv("MDIO__IMPORT__RAW_HEADERS") in ("1", "true", "yes", "on"):
        if zarr.config.get("default_zarr_format") == ZarrFormat.V2:
            logger.warning("Raw headers are only supported for Zarr v3. Skipping raw headers.")
        else:
            logger.warning("MDIO__IMPORT__RAW_HEADERS is experimental and expected to change or be removed.")
            mdio_template = _add_raw_headers_to_template(mdio_template)

    horizontal_unit = _get_horizontal_coordinate_unit(segy_dimensions)
>>>>>>> b48fece0
    mdio_ds: Dataset = mdio_template.build_dataset(
        name=mdio_template.name,
        sizes=grid.shape,
        horizontal_coord_unit=horizontal_unit,
        header_dtype=header_dtype,
    )

    _add_grid_override_to_metadata(dataset=mdio_ds, grid_overrides=grid_overrides)

    # Dynamically chunk the variables based on their type
    _chunk_variable(ds=mdio_ds, target_variable_name="trace_mask")  # trace_mask is a Variable and not a Coordinate
    for coord in mdio_template.coordinate_names:
        _chunk_variable(ds=mdio_ds, target_variable_name=coord)

    xr_dataset: xr_Dataset = to_xarray_dataset(mdio_ds=mdio_ds)

    xr_dataset, drop_vars_delayed = _populate_coordinates(
        dataset=xr_dataset,
        grid=grid,
        coords=non_dim_coords,
    )

    xr_dataset = _add_segy_file_headers(xr_dataset, segy_info)

    xr_dataset.trace_mask.data[:] = grid.live_mask
    # IMPORTANT: Do not drop the "trace_mask" here, as it will be used later in
    # blocked_io.to_zarr() -> _workers.trace_worker()

    # This will create the Zarr store with the correct structure but with empty arrays
    to_mdio(xr_dataset, output_path=output_path, mode="w", compute=False)

    # This will write the non-dimension coordinates and trace mask
    meta_ds = xr_dataset[drop_vars_delayed + ["trace_mask"]]
    to_mdio(meta_ds, output_path=output_path, mode="r+", compute=True)

    # Now we can drop them to simplify chunked write of the data variable
    xr_dataset = xr_dataset.drop_vars(drop_vars_delayed)

    # Write the headers and traces in chunks using grid_map to indicate dead traces
    default_variable_name = mdio_template.default_variable_name
    # This is an memory-expensive and time-consuming read-write operation
    # performed in chunks to save the memory
    blocked_io.to_zarr(
        segy_file=segy_file,
        output_path=output_path,
        grid_map=grid.map,
        dataset=xr_dataset,
        data_variable_name=default_variable_name,
    )<|MERGE_RESOLUTION|>--- conflicted
+++ resolved
@@ -498,9 +498,6 @@
 
     _, non_dim_coords = _get_coordinates(grid, segy_headers, mdio_template)
     header_dtype = to_structured_type(segy_spec.trace.header.dtype)
-<<<<<<< HEAD
-    horizontal_unit = get_horizontal_coordinate_unit(segy_dimensions)
-=======
 
     if os.getenv("MDIO__IMPORT__RAW_HEADERS") in ("1", "true", "yes", "on"):
         if zarr.config.get("default_zarr_format") == ZarrFormat.V2:
@@ -509,8 +506,7 @@
             logger.warning("MDIO__IMPORT__RAW_HEADERS is experimental and expected to change or be removed.")
             mdio_template = _add_raw_headers_to_template(mdio_template)
 
-    horizontal_unit = _get_horizontal_coordinate_unit(segy_dimensions)
->>>>>>> b48fece0
+    horizontal_unit = get_horizontal_coordinate_unit(segy_dimensions)
     mdio_ds: Dataset = mdio_template.build_dataset(
         name=mdio_template.name,
         sizes=grid.shape,
