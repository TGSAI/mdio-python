"""Conversion from SEG-Y to MDIO v1 format."""

from __future__ import annotations

import logging
import os
from typing import TYPE_CHECKING

import numpy as np
from segy import SegyFile
from segy.config import SegySettings
from segy.standards.codes import MeasurementSystem as segy_MeasurementSystem
from segy.standards.fields.trace import Rev0 as TraceHeaderFieldsRev0

from mdio.constants import UINT32_MAX
from mdio.converters.exceptions import EnvironmentFormatError
from mdio.converters.exceptions import GridTraceCountError
from mdio.converters.exceptions import GridTraceSparsityError
from mdio.converters.type_converter import to_structured_type
from mdio.core.grid import Grid
from mdio.schemas.v1.dataset_serializer import to_xarray_dataset
from mdio.schemas.v1.units import AllUnits
from mdio.schemas.v1.units import LengthUnitEnum
from mdio.schemas.v1.units import LengthUnitModel
from mdio.segy import blocked_io
from mdio.segy.utilities import get_grid_plan

if TYPE_CHECKING:
    from typing import Any

    from segy.arrays import HeaderArray as SegyHeaderArray
    from segy.schema import SegySpec
    from xarray import Dataset as xr_Dataset

    from mdio.core.dimension import Dimension
    from mdio.core.storage_location import StorageLocation
    from mdio.schemas.v1.dataset import Dataset
    from mdio.schemas.v1.templates.abstract_dataset_template import AbstractDatasetTemplate

logger = logging.getLogger(__name__)


def grid_density_qc(grid: Grid, num_traces: int) -> None:
    """Quality control for sensible grid density during SEG-Y to MDIO conversion.

    This function checks the density of the proposed grid by comparing the total possible traces
    (`grid_traces`) to the actual number of traces in the SEG-Y file (`num_traces`). A warning is
    logged if the sparsity ratio (`grid_traces / num_traces`) exceeds a configurable threshold,
    indicating potential inefficiency or misconfiguration.

    The warning threshold is set via the environment variable `MDIO__GRID__SPARSITY_RATIO_WARN`
    (default 2), and the error threshold via `MDIO__GRID__SPARSITY_RATIO_LIMIT` (default 10). To
    suppress the exception (but still log warnings), set `MDIO_IGNORE_CHECKS=1`.

    Args:
        grid: The Grid instance to check.
        num_traces: Expected number of traces from the SEG-Y file.

    Raises:
        GridTraceSparsityError: If the sparsity ratio exceeds `MDIO__GRID__SPARSITY_RATIO_LIMIT`
            and `MDIO_IGNORE_CHECKS` is not set to a truthy value (e.g., "1", "true").
        EnvironmentFormatError: If `MDIO__GRID__SPARSITY_RATIO_WARN` or
            `MDIO__GRID__SPARSITY_RATIO_LIMIT` cannot be converted to a float.
    """
    # Calculate total possible traces in the grid (excluding sample dimension)
    grid_traces = np.prod(grid.shape[:-1], dtype=np.uint64)

    # Handle division by zero if num_traces is 0
    sparsity_ratio = float("inf") if num_traces == 0 else grid_traces / num_traces

    # Fetch and validate environment variables
    warning_ratio_env = os.getenv("MDIO__GRID__SPARSITY_RATIO_WARN", "2")
    error_ratio_env = os.getenv("MDIO__GRID__SPARSITY_RATIO_LIMIT", "10")
    ignore_checks_env = os.getenv("MDIO_IGNORE_CHECKS", "false").lower()
    ignore_checks = ignore_checks_env in ("1", "true", "yes", "on")

    try:
        warning_ratio = float(warning_ratio_env)
    except ValueError as e:
        raise EnvironmentFormatError("MDIO__GRID__SPARSITY_RATIO_WARN", "float") from e  # noqa: EM101

    try:
        error_ratio = float(error_ratio_env)
    except ValueError as e:
        raise EnvironmentFormatError("MDIO__GRID__SPARSITY_RATIO_LIMIT", "float") from e  # noqa: EM101

    # Check sparsity
    should_warn = sparsity_ratio > warning_ratio
    should_error = sparsity_ratio > error_ratio and not ignore_checks

    # Early return if everything is OK
    # Prepare message for warning or error
    if not should_warn and not should_error:
        return

    # Build warning / error message
    dims = dict(zip(grid.dim_names, grid.shape, strict=True))
    msg = (
        f"Ingestion grid is sparse. Sparsity ratio: {sparsity_ratio:.2f}. "
        f"Ingestion grid: {dims}. "
        f"SEG-Y trace count: {num_traces}, grid trace count: {grid_traces}."
    )
    for dim_name in grid.dim_names:
        dim_min = grid.get_min(dim_name)
        dim_max = grid.get_max(dim_name)
        msg += f"\n{dim_name} min: {dim_min} max: {dim_max}"

    # Log warning if sparsity exceeds warning threshold
    if should_warn:
        logger.warning(msg)

    # Raise error if sparsity exceeds error threshold and checks are not ignored
    if should_error:
        raise GridTraceSparsityError(grid.shape, num_traces, msg)


def _scan_for_headers(
<<<<<<< HEAD
    segy_file: SegyFile, template: AbstractDatasetTemplate, grid_overrides: dict | None = None
=======
    segy_file: SegyFile,
    template: AbstractDatasetTemplate,
    grid_overrides: dict[str, Any] | None = None,
>>>>>>> db33c2aa
) -> tuple[list[Dimension], SegyHeaderArray]:
    """Extract trace dimensions and index headers from the SEG-Y file.

    This is an expensive operation.
    It scans the SEG-Y file in chunks by using ProcessPoolExecutor
    """
<<<<<<< HEAD
    chunk_size = template.trace_chunk_size
=======
    full_chunk_size = template.full_chunk_size
>>>>>>> db33c2aa
    segy_dimensions, chunk_size, segy_headers = get_grid_plan(
        segy_file=segy_file,
        template=template,
<<<<<<< HEAD
        chunksize=chunk_size,
        grid_overrides=grid_overrides,
    )
    return segy_dimensions, segy_headers, template
=======
        chunksize=full_chunk_size,
        grid_overrides=grid_overrides,
    )
    if full_chunk_size != chunk_size:
        # TODO(Dmitriy): implement grid overrides
        # https://github.com/TGSAI/mdio-python/issues/585
        # The returned 'chunksize' is used only for grid_overrides. We will need to use it when full
        # support for grid overrides is implemented
        err = "Support for changing full_chunk_size in grid overrides is not yet implemented"
        raise NotImplementedError(err)
    return segy_dimensions, segy_headers
>>>>>>> db33c2aa


def _build_and_check_grid(segy_dimensions: list[Dimension], segy_file: SegyFile, segy_headers: SegyHeaderArray) -> Grid:
    """Build and check the grid from the SEG-Y headers and dimensions.

    Args:
        segy_dimensions: List of of all SEG-Y dimensions to build grid from.
        segy_file: Instance of SegyFile to check for trace count.
        segy_headers: Headers read in from SEG-Y file for building the trace map.

    Returns:
        A grid instance populated with the dimensions and trace index map.

    Raises:
        GridTraceCountError: If number of traces in SEG-Y file does not match the parsed grid
    """
    grid = Grid(dims=segy_dimensions)
    grid_density_qc(grid, segy_file.num_traces)
    grid.build_map(segy_headers)
    # Check grid validity by comparing trace numbers
    if np.sum(grid.live_mask) != segy_file.num_traces:
        for dim_name in grid.dim_names:
            dim_min, dim_max = grid.get_min(dim_name), grid.get_max(dim_name)
            logger.warning("%s min: %s max: %s", dim_name, dim_min, dim_max)
        logger.warning("Ingestion grid shape: %s.", grid.shape)
        raise GridTraceCountError(np.sum(grid.live_mask), segy_file.num_traces)
    return grid


def _get_coordinates(
    grid: Grid,
    segy_headers: SegyHeaderArray,
    mdio_template: AbstractDatasetTemplate,
) -> tuple[list[Dimension], dict[str, SegyHeaderArray]]:
    """Get the data dim and non-dim coordinates from the SEG-Y headers and MDIO template.

    Select a subset of the segy_dimensions that corresponds to the MDIO dimensions
    The dimensions are ordered as in the MDIO template.
    The last dimension is always the vertical domain dimension

    Args:
        grid: Inferred MDIO grid for SEG-Y file.
        segy_headers: Headers read in from SEG-Y file.
        mdio_template: The MDIO template to use for the conversion.

    Raises:
        ValueError: If a dimension or coordinate name from the MDIO template is not found in
                    the SEG-Y headers.

    Returns:
        A tuple containing:
            - A list of dimension coordinates (1-D arrays).
            - A dict of non-dimension coordinates (str: N-D arrays).
    """
    dimensions_coords = []
    for dim_name in mdio_template.dimension_names:
        if dim_name not in grid.dim_names:
            err = f"Dimension '{dim_name}' was not found in SEG-Y dimensions."
            raise ValueError(err)
        dimensions_coords.append(grid.select_dim(dim_name))

    non_dim_coords: dict[str, SegyHeaderArray] = {}
    for coord_name in mdio_template.coordinate_names:
        if coord_name not in segy_headers.dtype.names:
            err = f"Coordinate '{coord_name}' not found in SEG-Y dimensions."
            raise ValueError(err)
        non_dim_coords[coord_name] = segy_headers[coord_name]

    return dimensions_coords, non_dim_coords


def populate_dim_coordinates(
    dataset: xr_Dataset, grid: Grid, drop_vars_delayed: list[str]
) -> tuple[xr_Dataset, list[str]]:
    """Populate the xarray dataset with dimension coordinate variables."""
    for dim in grid.dims:
        dataset[dim.name].values[:] = dim.coords
        drop_vars_delayed.append(dim.name)
    return dataset, drop_vars_delayed


def populate_non_dim_coordinates(
    dataset: xr_Dataset,
    grid: Grid,
    coordinates: dict[str, SegyHeaderArray],
    drop_vars_delayed: list[str],
) -> tuple[xr_Dataset, list[str]]:
    """Populate the xarray dataset with coordinate variables."""
    not_null = grid.map[:] != UINT32_MAX
    for c_name, c_values in coordinates.items():
        c_tmp_array = dataset[c_name].values
        c_tmp_array[not_null] = c_values
        dataset[c_name][:] = c_tmp_array
        drop_vars_delayed.append(c_name)
    return dataset, drop_vars_delayed


def _get_horizontal_coordinate_unit(segy_headers: list[Dimension]) -> AllUnits | None:
    """Get the coordinate unit from the SEG-Y headers."""
    name = TraceHeaderFieldsRev0.COORDINATE_UNIT.name.upper()
    unit_hdr = next((c for c in segy_headers if c.name.upper() == name), None)
    if unit_hdr is None or len(unit_hdr.coords) == 0:
        # If the coordinate unit header is not found or empty, return None
        # This is a common case for SEG-Y files, where the coordinate unit is not specified
        return None

    if segy_MeasurementSystem(unit_hdr.coords[0]) == segy_MeasurementSystem.METERS:
        # If the coordinate unit is in meters, return "m"
        return AllUnits(units_v1=LengthUnitModel(length=LengthUnitEnum.METER))
    if segy_MeasurementSystem(unit_hdr.coords[0]) == segy_MeasurementSystem.FEET:
        # If the coordinate unit is in feet, return "ft"
        return AllUnits(units_v1=LengthUnitModel(length=LengthUnitEnum.FOOT))
    err = f"Unsupported coordinate unit value: {unit_hdr.value[0]} in SEG-Y file."
    raise ValueError(err)


def _populate_coordinates(
    dataset: xr_Dataset,
    grid: Grid,
    coords: dict[str, SegyHeaderArray],
) -> tuple[xr_Dataset, list[str]]:
    """Populate dim and non-dim coordinates in the xarray dataset and write to Zarr.

    This will write the xr Dataset with coords and dimensions, but empty traces and headers.

    Args:
        dataset: The xarray dataset to populate.
        grid: The grid object containing the grid map.
        coords: The non-dim coordinates to populate.

    Returns:
        Xarray dataset with filled coordinates and updated variables to drop after writing
    """
    drop_vars_delayed = []
    # Populate the dimension coordinate variables (1-D arrays)
    dataset, vars_to_drop_later = populate_dim_coordinates(dataset, grid, drop_vars_delayed=drop_vars_delayed)

    # Populate the non-dimension coordinate variables (N-dim arrays)
    dataset, vars_to_drop_later = populate_non_dim_coordinates(
        dataset, grid, coordinates=coords, drop_vars_delayed=drop_vars_delayed
    )

    return dataset, drop_vars_delayed


<<<<<<< HEAD
def _add_text_binary_headers(dataset: Dataset, segy_file: SegyFile, grid_overrides: dict) -> None:
=======
def _add_segy_ingest_attributes(dataset: Dataset, segy_file: SegyFile, grid_overrides: dict[str, Any] | None) -> None:
>>>>>>> db33c2aa
    text_header = segy_file.text_header.splitlines()
    # Validate:
    # text_header this should be a 40-items array of strings with width of 80 characters.
    item_count = 40
    if len(text_header) != item_count:
        err = f"Invalid text header count: expected {item_count}, got {len(text_header)}"
        raise ValueError(err)
    char_count = 80
    for i, line in enumerate(text_header):
        if len(line) != char_count:
            err = f"Invalid text header {i} line length: expected {char_count}, got {len(line)}"
            raise ValueError(err)
    ext_text_header = segy_file.ext_text_header

    # If using SegyFile.ext_text_header this should be a minimum of 40 elements and must
    # capture all textual information (ensure text_header is a subset of ext_text_header).
    if ext_text_header is not None:
        for ext_hdr in ext_text_header:
            text_header.append(ext_hdr.splitlines())

    # Handle case where it may not have any metadata yet
    if dataset.metadata.attributes is None:
<<<<<<< HEAD
        dataset.attrs["attributes"] = {}
    dataset.metadata.attributes["gridOverrides"] = grid_overrides
=======
        dataset.metadata.attributes = {}

    segy_attributes = {
        "textHeader": text_header,
        "binaryHeader": segy_file.binary_header.to_dict(),
    }

    if grid_overrides is not None:
        segy_attributes["gridOverrides"] = grid_overrides
>>>>>>> db33c2aa

    # Update the attributes with the text and binary headers.
    dataset.metadata.attributes.update(segy_attributes)


def segy_to_mdio(  # noqa PLR0913
    segy_spec: SegySpec,
    mdio_template: AbstractDatasetTemplate,
    input_location: StorageLocation,
    output_location: StorageLocation,
    overwrite: bool = False,
<<<<<<< HEAD
    grid_overrides: dict | None = None,
=======
    grid_overrides: dict[str, Any] | None = None,
>>>>>>> db33c2aa
) -> None:
    """A function that converts a SEG-Y file to an MDIO v1 file.

    Ingest a SEG-Y file according to the segy_spec. This could be a spec from registry or custom.

    Args:
        segy_spec: The SEG-Y specification to use for the conversion.
        mdio_template: The MDIO template to use for the conversion.
        input_location: The storage location of the input SEG-Y file.
        output_location: The storage location for the output MDIO v1 file.
        overwrite: Whether to overwrite the output file if it already exists. Defaults to False.
        grid_overrides: Option to add grid overrides.

    Raises:
        FileExistsError: If the output location already exists and overwrite is False.
    """
    if not overwrite and output_location.exists():
        err = f"Output location '{output_location.uri}' exists. Set `overwrite=True` if intended."
        raise FileExistsError(err)

    segy_settings = SegySettings(storage_options=input_location.options)
    segy_file = SegyFile(url=input_location.uri, spec=segy_spec, settings=segy_settings)

<<<<<<< HEAD
    # Scan the SEG-Y file for headers
    if grid_overrides is None:
        grid_overrides = {}

    segy_dimensions, segy_headers, mdio_template = _scan_for_headers(segy_file, mdio_template, grid_overrides)
=======
    segy_dimensions, segy_headers = _scan_for_headers(segy_file, mdio_template, grid_overrides)
>>>>>>> db33c2aa

    grid = _build_and_check_grid(segy_dimensions, segy_file, segy_headers)

    _, non_dim_coords = _get_coordinates(grid, segy_headers, mdio_template)
    # TODO(Altay): Turn this dtype into packed representation
    # https://github.com/TGSAI/mdio-python/issues/601
    headers = to_structured_type(segy_spec.trace.header.dtype)

    horizontal_unit = _get_horizontal_coordinate_unit(segy_dimensions)
    mdio_ds: Dataset = mdio_template.build_dataset(
        name=mdio_template.name,
        sizes=grid.shape,
        horizontal_coord_unit=horizontal_unit,
        headers=headers,
    )

<<<<<<< HEAD
    _add_text_binary_headers(dataset=mdio_ds, segy_file=segy_file, grid_overrides=grid_overrides)
=======
    _add_segy_ingest_attributes(dataset=mdio_ds, segy_file=segy_file, grid_overrides=grid_overrides)
>>>>>>> db33c2aa

    xr_dataset: xr_Dataset = to_xarray_dataset(mdio_ds=mdio_ds)

    xr_dataset, drop_vars_delayed = _populate_coordinates(
        dataset=xr_dataset,
        grid=grid,
        coords=non_dim_coords,
    )

    xr_dataset.trace_mask.data[:] = grid.live_mask

    # TODO(Dmitriy Repin): Write out text and binary headers.
    # https://github.com/TGSAI/mdio-python/issues/595

    # IMPORTANT: Do not drop the "trace_mask" here, as it will be used later in
    # blocked_io.to_zarr() -> _workers.trace_worker()

    # This will create the Zarr store with the correct structure but with empty arrays
    xr_dataset.to_zarr(store=output_location.uri, mode="w", write_empty_chunks=False, zarr_format=2, compute=False)

    # This will write the non-dimension coordinates and trace mask
    meta_ds = xr_dataset[drop_vars_delayed + ["trace_mask"]]
    meta_ds.to_zarr(store=output_location.uri, mode="r+", write_empty_chunks=False, zarr_format=2, compute=True)

    # Now we can drop them to simplify chunked write of the data variable
    xr_dataset = xr_dataset.drop_vars(drop_vars_delayed)

    # Write the headers and traces in chunks using grid_map to indicate dead traces
    default_variable_name = mdio_template.default_variable_name
    # This is an memory-expensive and time-consuming read-write operation
    # performed in chunks to save the memory
    blocked_io.to_zarr(
        segy_file=segy_file,
        output_location=output_location,
        grid_map=grid.map,
        dataset=xr_dataset,
        data_variable_name=default_variable_name,
    )<|MERGE_RESOLUTION|>--- conflicted
+++ resolved
@@ -115,45 +115,23 @@
 
 
 def _scan_for_headers(
-<<<<<<< HEAD
-    segy_file: SegyFile, template: AbstractDatasetTemplate, grid_overrides: dict | None = None
-=======
     segy_file: SegyFile,
     template: AbstractDatasetTemplate,
     grid_overrides: dict[str, Any] | None = None,
->>>>>>> db33c2aa
 ) -> tuple[list[Dimension], SegyHeaderArray]:
     """Extract trace dimensions and index headers from the SEG-Y file.
 
     This is an expensive operation.
     It scans the SEG-Y file in chunks by using ProcessPoolExecutor
     """
-<<<<<<< HEAD
     chunk_size = template.trace_chunk_size
-=======
-    full_chunk_size = template.full_chunk_size
->>>>>>> db33c2aa
     segy_dimensions, chunk_size, segy_headers = get_grid_plan(
         segy_file=segy_file,
         template=template,
-<<<<<<< HEAD
         chunksize=chunk_size,
         grid_overrides=grid_overrides,
     )
     return segy_dimensions, segy_headers, template
-=======
-        chunksize=full_chunk_size,
-        grid_overrides=grid_overrides,
-    )
-    if full_chunk_size != chunk_size:
-        # TODO(Dmitriy): implement grid overrides
-        # https://github.com/TGSAI/mdio-python/issues/585
-        # The returned 'chunksize' is used only for grid_overrides. We will need to use it when full
-        # support for grid overrides is implemented
-        err = "Support for changing full_chunk_size in grid overrides is not yet implemented"
-        raise NotImplementedError(err)
-    return segy_dimensions, segy_headers
->>>>>>> db33c2aa
 
 
 def _build_and_check_grid(segy_dimensions: list[Dimension], segy_file: SegyFile, segy_headers: SegyHeaderArray) -> Grid:
@@ -299,11 +277,7 @@
     return dataset, drop_vars_delayed
 
 
-<<<<<<< HEAD
-def _add_text_binary_headers(dataset: Dataset, segy_file: SegyFile, grid_overrides: dict) -> None:
-=======
 def _add_segy_ingest_attributes(dataset: Dataset, segy_file: SegyFile, grid_overrides: dict[str, Any] | None) -> None:
->>>>>>> db33c2aa
     text_header = segy_file.text_header.splitlines()
     # Validate:
     # text_header this should be a 40-items array of strings with width of 80 characters.
@@ -326,10 +300,6 @@
 
     # Handle case where it may not have any metadata yet
     if dataset.metadata.attributes is None:
-<<<<<<< HEAD
-        dataset.attrs["attributes"] = {}
-    dataset.metadata.attributes["gridOverrides"] = grid_overrides
-=======
         dataset.metadata.attributes = {}
 
     segy_attributes = {
@@ -339,7 +309,6 @@
 
     if grid_overrides is not None:
         segy_attributes["gridOverrides"] = grid_overrides
->>>>>>> db33c2aa
 
     # Update the attributes with the text and binary headers.
     dataset.metadata.attributes.update(segy_attributes)
@@ -351,11 +320,7 @@
     input_location: StorageLocation,
     output_location: StorageLocation,
     overwrite: bool = False,
-<<<<<<< HEAD
-    grid_overrides: dict | None = None,
-=======
     grid_overrides: dict[str, Any] | None = None,
->>>>>>> db33c2aa
 ) -> None:
     """A function that converts a SEG-Y file to an MDIO v1 file.
 
@@ -379,15 +344,7 @@
     segy_settings = SegySettings(storage_options=input_location.options)
     segy_file = SegyFile(url=input_location.uri, spec=segy_spec, settings=segy_settings)
 
-<<<<<<< HEAD
-    # Scan the SEG-Y file for headers
-    if grid_overrides is None:
-        grid_overrides = {}
-
     segy_dimensions, segy_headers, mdio_template = _scan_for_headers(segy_file, mdio_template, grid_overrides)
-=======
-    segy_dimensions, segy_headers = _scan_for_headers(segy_file, mdio_template, grid_overrides)
->>>>>>> db33c2aa
 
     grid = _build_and_check_grid(segy_dimensions, segy_file, segy_headers)
 
@@ -404,11 +361,7 @@
         headers=headers,
     )
 
-<<<<<<< HEAD
-    _add_text_binary_headers(dataset=mdio_ds, segy_file=segy_file, grid_overrides=grid_overrides)
-=======
     _add_segy_ingest_attributes(dataset=mdio_ds, segy_file=segy_file, grid_overrides=grid_overrides)
->>>>>>> db33c2aa
 
     xr_dataset: xr_Dataset = to_xarray_dataset(mdio_ds=mdio_ds)
 
