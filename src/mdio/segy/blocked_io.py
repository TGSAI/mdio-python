--- conflicted
+++ resolved
@@ -14,10 +14,7 @@
 from numcodecs import Blosc
 from psutil import cpu_count
 from tqdm.auto import tqdm
-<<<<<<< HEAD
 from zarr import Group
-=======
->>>>>>> 7a8b751a
 
 from mdio.core import Grid
 from mdio.core.indexing import ChunkIterator
@@ -66,8 +63,10 @@
 
     Returns:
         Global statistics for the SEG-Y as a dictionary.
+
+    Raises:
+        ImportError: if the ZFP isn't installed and user requests lossy.
     """
-<<<<<<< HEAD
     if lossless is True:
         trace_compressor = Blosc("zstd")
         header_compressor = trace_compressor
@@ -104,8 +103,6 @@
         dtype=header_dtype,
     )
 
-=======
->>>>>>> 7a8b751a
     # Initialize chunk iterator (returns next chunk slice indices each iteration)
     chunker = ChunkIterator(data_array, chunk_samples=False)
     num_chunks = len(chunker)
