"""Functions for doing blocked I/O from SEG-Y."""

from __future__ import annotations

import os
from concurrent.futures import ProcessPoolExecutor
from concurrent.futures import as_completed
from pathlib import Path
from typing import TYPE_CHECKING

import numpy as np
from dask.array import Array
from dask.array import map_blocks
from psutil import cpu_count
from tqdm.auto import tqdm
from zarr import consolidate_metadata as zarr_consolidate_metadata
from zarr import open_group as zarr_open_group

from mdio.core.indexing import ChunkIteratorV1
from mdio.schemas.v1.stats import CenteredBinHistogram
from mdio.schemas.v1.stats import SummaryStatistics
from mdio.segy._workers import trace_worker_v1
from mdio.segy.creation import SegyPartRecord
from mdio.segy.creation import concat_files
from mdio.segy.creation import serialize_to_segy_stack
from mdio.segy.utilities import find_trailing_ones_index

if TYPE_CHECKING:
    from numpy.typing import NDArray
    from segy import SegyFactory
    from segy import SegyFile
    from xarray import Dataset as xr_Dataset
    from zarr import Array as zarr_Array

    from mdio.core.storage_location import StorageLocation

default_cpus = cpu_count(logical=True)


def _create_stats() -> SummaryStatistics:
    histogram = CenteredBinHistogram(bin_centers=[], counts=[])
    return SummaryStatistics(count=0, min=0, max=0, sum=0, sum_squares=0, histogram=histogram)


def _update_stats(final_stats: SummaryStatistics, partial_stats: SummaryStatistics) -> None:
    final_stats.count += partial_stats.count
    final_stats.min = min(final_stats.min, partial_stats.min)
    final_stats.max = min(final_stats.max, partial_stats.max)
    final_stats.sum += partial_stats.sum
    final_stats.sum_squares += partial_stats.sum_squares


def to_zarr_v1(  # noqa: PLR0913, PLR0915
    segy_file: SegyFile,
    output_location: StorageLocation,
    grid_map: zarr_Array,
    dataset: xr_Dataset,
    data_variable_name: str,
) -> None:
    """Blocked I/O from SEG-Y to chunked `xarray.Dataset`.

    Args:
        segy_file: SEG-Y file instance.
        output_location: StorageLocation for the output Zarr dataset
            (e.g. local file path or cloud storage URI) the location
            also includes storage options for cloud storage.
        grid_map: Zarr array with grid map for the traces.
        dataset: Handle for xarray.Dataset we are writing trace data
        data_variable_name: Name of the data variable in the dataset.

    Returns:
        None
    """
    data = dataset[data_variable_name]

    final_stats = _create_stats()

    # Must use data.encoding.get instead of data.chunks
    chunks_t_of_t = (data.encoding.get("chunks"),)  
    # Unroll tuple of tuples into a flat list
    chunks = list([c for sub_tuple in chunks_t_of_t for c in sub_tuple])
    # We will not chunk traces (old option chunk_samples=False)
    chunks[-1] = data.shape[-1]  
    dim_names = list(data.dims)
    # Initialize chunk iterator
    # Since the dimensions are provided, it will return a dict of slices
    chunk_iter = ChunkIteratorV1(shape=data.shape, chunks=chunks, dim_names=dim_names)
    num_chunks = chunk_iter.num_chunks

    # The following could be extracted in a function to allow executor injection
    # (e.g. for unit testing or for debugging with non-parallelized processing)
    # def _create_executor(num_chunks: int)-> ProcessPoolExecutor:

    num_cpus = int(os.getenv("MDIO__IMPORT__CPU_COUNT", default_cpus))
    num_workers = min(num_chunks, num_cpus)
<<<<<<< HEAD
    context = mp.get_context("spawn")
    executor = ProcessPoolExecutor(max_workers=num_workers, mp_context=context)
    # return executor

    with executor:
        futures = []
        common_args = (segy_file, output_location, data_variable_name)
        for region in chunk_iter:
            index_slices = tuple(region[key] for key in data.dims[:-1])
            subset_args = (
                region,
                grid_map[index_slices],
                dataset.isel(region),
            )
            future = executor.submit(trace_worker_v1, *common_args, *subset_args)
            futures.append(future)

        iterable = tqdm(
            as_completed(futures),
=======

    # Chunksize here is for multiprocessing, not Zarr chunksize.
    pool_chunksize, extra = divmod(num_chunks, num_workers * 4)
    pool_chunksize += 1 if extra else pool_chunksize

    segy_kw = {
        "url": segy_file.fs.unstrip_protocol(segy_file.url),
        "spec": segy_file.spec,
        "settings": segy_file.settings,
    }
    tqdm_kw = {"unit": "block", "dynamic_ncols": True}
    with ProcessPoolExecutor(max_workers=num_workers) as executor:
        lazy_work = executor.map(
            trace_worker,  # fn
            repeat(segy_kw),
            repeat(data_array),
            repeat(header_array),
            repeat(grid),
            chunker,
            chunksize=pool_chunksize,
        )

        lazy_work = tqdm(
            iterable=lazy_work,
>>>>>>> aae5f51d
            total=num_chunks,
            unit="block",
            desc="Ingesting traces",
        )

        for future in iterable:
            result = future.result()
            if result is not None:
                _update_stats(final_stats, result)

    # Xarray doesn't directly support incremental attribute updates when appending to an
    # existing Zarr store.
    # HACK: We will update the array attribute using zarr's API directly.
    # Open the Zarr store using zarr directly
    zarr_group = zarr_open_group(output_location.uri, mode="a")
    attr_json = final_stats.model_dump_json()
    # Use the data_variable_name to get the array in the Zarr group
    # and write "statistics" metadata there
    zarr_group[data_variable_name].attrs.update({"statsV1": attr_json})
    # Consolidate metadata (important for Xarray to recognize changes)
    zarr_consolidate_metadata(output_location.uri)

    return final_stats


def segy_record_concat(
    block_records: NDArray,
    file_root: str,
    block_info: dict | None = None,
) -> NDArray:
    """Concatenate partial ordered SEG-Y blocks on disk.

    It will take an ND array SegyPartRecords. Goal is to preserve the global order of traces when
    merging files. Order is assumed to be correct at the block level (last dimension).

    Args:
        block_records: Array indicating block file records.
        file_root: Root directory to write partial SEG-Y files.
        block_info: Dask map_blocks reserved kwarg for block indices / shape etc.

    Returns:
        Concatenated SEG-Y block records.

    Raises:
        ValueError: If required `block_info` is not provided.
    """
    if block_info is None:
        msg = "block_info is required for global index computation."
        raise ValueError(msg)

    if np.count_nonzero(block_records) == 0:
        return np.zeros_like(block_records, shape=block_records.shape[:-1])

    info = block_info[0]

    block_start = [loc[0] for loc in info["array-location"]]

    record_shape = block_records.shape[:-1]
    records_metadata = np.zeros(shape=record_shape, dtype=object)

    dest_map = {}
    for rec_index in np.ndindex(record_shape):
        rec_blocks = block_records[rec_index]

        if np.count_nonzero(rec_blocks) == 0:
            continue

        global_index = tuple(block_start[i] + rec_index[i] for i in range(len(record_shape)))
        record_id_str = "/".join(map(str, global_index))
        record_file_path = Path(file_root) / f"{record_id_str}.bin"

        records_metadata[rec_index] = SegyPartRecord(
            path=record_file_path,
            index=global_index,
        )

        if record_file_path not in dest_map:
            dest_map[record_file_path] = []

        for block in rec_blocks:
            if block == 0:
                continue
            dest_map[record_file_path].append(block.path)

    for dest_path, source_paths in dest_map.items():
        concat_files([dest_path] + source_paths)

    return records_metadata


def to_segy(
    samples: Array,
    headers: Array,
    live_mask: Array,
    segy_factory: SegyFactory,
    file_root: str,
) -> Array:
    r"""Convert MDIO blocks to SEG-Y parts.

    Blocks are written out in parallel via multiple workers, and then adjacent blocks are tracked
    and merged on disk via the `segy_trace_concat` function. The adjacent are hierarchically
    merged, and it preserves order.

    Assume array with shape (4, 3, 2) with chunk sizes (1, 1, 2). The chunk indices for this
    array would be:

    (0, 0, 0) (0, 1, 0) (0, 2, 0)
    (1, 0, 0) (1, 1, 0) (1, 2, 0)
    (2, 0, 0) (2, 1, 0) (2, 2, 0)
    (3, 0, 0) (3, 1, 0) (3, 2, 0)

    Let's rename them to this for convenience:

    a b c
    d e f
    g h i
    j k l

    The tree gets formed this way:
    a b c d e f g h i
    \/  | \/  | \/  |
    ab  c de  f gh  i
      \/    \/    \/
     abc   def   ghi

    During all the processing here, we keep track of logical indices of chunks and written files
    so we can correctly combine them. The above algorithm generalizes to higher dimensions.

    Args:
        samples: Sample array.
        headers: Header array.
        live_mask: Live mask array.
        segy_factory: A SEG-Y factory configured to write out with user params.
        file_root: Root directory to write partial SEG-Y files.

    Returns:
        Array containing live (written) status of final flattened SEG-Y blocks.
    """
    # Calculate axes with only one chunk to be reduced
    num_blocks = samples.numblocks
    non_consecutive_axes = find_trailing_ones_index(num_blocks)
    reduce_axes = tuple(
        i for i in range(non_consecutive_axes - 1, len(num_blocks)) if num_blocks[i] == 1
    )

    # Append headers, and write block as stack of SEG-Ys (full sample dim).
    # Output is N-1 dimensions. We merged headers + samples to new dtype.
    meta = np.empty((1,), dtype=object)
    block_io_records = map_blocks(
        serialize_to_segy_stack,
        samples,
        headers[..., None],  # pad sample dim
        live_mask[..., None],  # pad sample dim
        record_ndim=non_consecutive_axes,
        file_root=file_root,
        segy_factory=segy_factory,
        drop_axis=reduce_axes,
        block_info=True,
        meta=meta,
    )

    # Recursively combine SEG-Y files from fastest consecutive dimension to first dimension.
    # End result will be the blocks with the size of the outermost dimension in ascending order.
    while non_consecutive_axes > 1:
        current_chunks = block_io_records.chunks

        prefix_dim = non_consecutive_axes - 1
        prefix_chunks = current_chunks[:prefix_dim]
        new_chunks = prefix_chunks + (-1,) * (len(current_chunks) - prefix_dim)

        block_io_records = map_blocks(
            segy_record_concat,
            block_io_records.rechunk(new_chunks),
            file_root=file_root,
            drop_axis=-1,
            block_info=True,
            meta=meta,
        )

        non_consecutive_axes -= 1

    return block_io_records<|MERGE_RESOLUTION|>--- conflicted
+++ resolved
@@ -2,6 +2,7 @@
 
 from __future__ import annotations
 
+import multiprocessing as mp
 import os
 from concurrent.futures import ProcessPoolExecutor
 from concurrent.futures import as_completed
@@ -91,16 +92,22 @@
     # (e.g. for unit testing or for debugging with non-parallelized processing)
     # def _create_executor(num_chunks: int)-> ProcessPoolExecutor:
 
+    # For Unix async writes with s3fs/fsspec & multiprocessing, use 'spawn' instead of default
+    # 'fork' to avoid deadlocks on cloud stores. Slower but necessary. Default on Windows.
     num_cpus = int(os.getenv("MDIO__IMPORT__CPU_COUNT", default_cpus))
     num_workers = min(num_chunks, num_cpus)
-<<<<<<< HEAD
     context = mp.get_context("spawn")
     executor = ProcessPoolExecutor(max_workers=num_workers, mp_context=context)
     # return executor
 
+    segy_kw = {
+        "url": segy_file.fs.unstrip_protocol(segy_file.url),
+        "spec": segy_file.spec,
+        "settings": segy_file.settings,
+    }
     with executor:
         futures = []
-        common_args = (segy_file, output_location, data_variable_name)
+        common_args = (segy_kw, output_location, data_variable_name)
         for region in chunk_iter:
             index_slices = tuple(region[key] for key in data.dims[:-1])
             subset_args = (
@@ -113,32 +120,6 @@
 
         iterable = tqdm(
             as_completed(futures),
-=======
-
-    # Chunksize here is for multiprocessing, not Zarr chunksize.
-    pool_chunksize, extra = divmod(num_chunks, num_workers * 4)
-    pool_chunksize += 1 if extra else pool_chunksize
-
-    segy_kw = {
-        "url": segy_file.fs.unstrip_protocol(segy_file.url),
-        "spec": segy_file.spec,
-        "settings": segy_file.settings,
-    }
-    tqdm_kw = {"unit": "block", "dynamic_ncols": True}
-    with ProcessPoolExecutor(max_workers=num_workers) as executor:
-        lazy_work = executor.map(
-            trace_worker,  # fn
-            repeat(segy_kw),
-            repeat(data_array),
-            repeat(header_array),
-            repeat(grid),
-            chunker,
-            chunksize=pool_chunksize,
-        )
-
-        lazy_work = tqdm(
-            iterable=lazy_work,
->>>>>>> aae5f51d
             total=num_chunks,
             unit="block",
             desc="Ingesting traces",
