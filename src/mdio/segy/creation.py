--- conflicted
+++ resolved
@@ -11,18 +11,11 @@
 import numpy as np
 import xarray as xr
 from segy.factory import SegyFactory
-<<<<<<< HEAD
 from segy.schema import SegySpec
-=======
->>>>>>> faeb616d
 from tqdm.auto import tqdm
 from xarray import Dataset as xr_Dataset
 
-<<<<<<< HEAD
-from mdio.core.utils_read import open_zarr_dataset
-=======
 from mdio.api.opener import open_dataset
->>>>>>> faeb616d
 from mdio.segy.compat import revision_encode
 
 if TYPE_CHECKING:
@@ -38,24 +31,14 @@
 logger = logging.getLogger(__name__)
 
 
-<<<<<<< HEAD
-def make_segy_factory(mdio_xr: xr_Dataset, spec: SegySpec) -> SegyFactory:
-    """Generate SEG-Y factory from MDIO metadata."""
-    binary_header = mdio_xr.attrs["attributes"]["binaryHeader"]
-=======
 def make_segy_factory(dataset: xr.Dataset, spec: SegySpec) -> SegyFactory:
     """Generate SEG-Y factory from MDIO metadata."""
     binary_header = dataset.attrs["attributes"]["binaryHeader"]
->>>>>>> faeb616d
     sample_interval = binary_header["sample_interval"]
     samples_per_trace = binary_header["samples_per_trace"]
     return SegyFactory(
         spec=spec,
-<<<<<<< HEAD
-        sample_interval=sample_interval,  # Sample Interval is already in milliseconds
-=======
         sample_interval=sample_interval,  # Sample interval is read in from binary header so no scaling here
->>>>>>> faeb616d
         samples_per_trace=samples_per_trace,
     )
 
@@ -63,14 +46,9 @@
 def mdio_spec_to_segy(
     segy_spec: SegySpec,
     input_location: StorageLocation,
-<<<<<<< HEAD
-    output_location: StorageLocation
-) -> tuple[xr_Dataset, SegyFactory]:
-=======
     output_location: StorageLocation,
     new_chunks: tuple[int, ...] | None = None,
 ) -> tuple[xr.Dataset, SegyFactory]:
->>>>>>> faeb616d
     """Create SEG-Y file without any traces given MDIO specification.
 
     This function opens an MDIO file, gets some relevant information for SEG-Y files, then creates
@@ -85,36 +63,22 @@
         segy_spec: The SEG-Y specification to use for the conversion.
         input_location: Store or URL (and cloud options) for MDIO file.
         output_location: Path to the output SEG-Y file.
-<<<<<<< HEAD
-=======
         new_chunks: Set in memory chunksize for export or other reasons.
->>>>>>> faeb616d
 
     Returns:
         Opened Xarray Dataset for MDIO file and SegyFactory
     """
-<<<<<<< HEAD
-    mdio_xr = open_zarr_dataset(input_location)
-    factory = make_segy_factory(mdio_xr, spec=segy_spec)
-
-    attr = mdio_xr.attrs["attributes"]
-=======
     dataset = open_dataset(input_location, chunks=new_chunks)
     factory = make_segy_factory(dataset, spec=segy_spec)
 
     attr = dataset.attrs["attributes"]
->>>>>>> faeb616d
 
     txt_header = attr["textHeader"]
     text_str = "\n".join(txt_header)
     text_bytes = factory.create_textual_header(text_str)
 
     bin_header = attr["binaryHeader"]
-<<<<<<< HEAD
-    mdio_file_version = mdio_xr.attrs["apiVersion"]
-=======
     mdio_file_version = dataset.attrs["apiVersion"]
->>>>>>> faeb616d
     binary_header = revision_encode(bin_header, mdio_file_version)
     bin_hdr_bytes = factory.create_binary_header(binary_header)
 
@@ -122,11 +86,7 @@
         fp.write(text_bytes)
         fp.write(bin_hdr_bytes)
 
-<<<<<<< HEAD
-    return mdio_xr, factory
-=======
     return dataset, factory
->>>>>>> faeb616d
 
 
 @dataclass(slots=True)
