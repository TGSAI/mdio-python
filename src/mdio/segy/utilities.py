"""More utilities for reading SEG-Ys."""

from __future__ import annotations

import itertools
import logging
from typing import TYPE_CHECKING
from typing import Any

import numpy as np
from dask.array.core import normalize_chunks

from mdio.core import Dimension
from mdio.segy.geometry import GridOverrider
from mdio.segy.parsers import parse_headers

if TYPE_CHECKING:
    from numpy.typing import DTypeLike
    from segy.arrays import HeaderArray

    from mdio.builder.templates.base import AbstractDatasetTemplate
    from mdio.segy.file import SegyFileArguments
    from mdio.segy.file import SegyFileInfo

logger = logging.getLogger(__name__)


def get_grid_plan(  # noqa:  C901, PLR0913
    segy_file_kwargs: SegyFileArguments,
    segy_file_info: SegyFileInfo,
    chunksize: tuple[int, ...] | None,
    template: AbstractDatasetTemplate,
    return_headers: bool = False,
    grid_overrides: dict[str, Any] | None = None,
) -> tuple[list[Dimension], tuple[int, ...]] | tuple[list[Dimension], tuple[int, ...], HeaderArray]:
    """Infer dimension ranges, and increments.

    Generates multiple dimensions with the following steps:
    1. Read index headers
    2. Get min, max, and increments
    3. Create `Dimension` with appropriate range, index, and description.
    4. Create `Dimension` for sample axis using binary header.

    Args:
        segy_file_kwargs: SEG-Y file arguments.
        segy_file_info: SegyFileInfo instance containing the num_traces and sample_labels.
        chunksize:  Chunk sizes to be used in grid plan.
        template: MDIO template where coordinate names and domain will be taken.
        return_headers: Option to return parsed headers with `Dimension` objects. Default is False.
        grid_overrides: Option to add grid overrides. See main documentation.

    Returns:
        All index dimensions and chunksize or dimensions and chunksize together with header values.

    Raises:
        ValueError: If computed fields are not found after grid overrides.
    """
    if grid_overrides is None:
        grid_overrides = {}

    # Keep only dimension and non-dimension coordinates excluding the vertical axis
    horizontal_dimensions = template.spatial_dimension_names
    horizontal_coordinates = horizontal_dimensions + template.coordinate_names

    # Remove any to be computed fields
    computed_fields = set(template.calculated_dimension_names)
    horizontal_coordinates = tuple(set(horizontal_coordinates) - computed_fields)

    headers_subset = parse_headers(
        segy_file_kwargs=segy_file_kwargs,
        num_traces=segy_file_info.num_traces,
        subset=horizontal_coordinates,
    )

    # Handle grid overrides.
    override_handler = GridOverrider()
    headers_subset, horizontal_coordinates, chunksize = override_handler.run(
        headers_subset,
        horizontal_coordinates,
        chunksize=chunksize,
        grid_overrides=grid_overrides,
        template=template,
    )

<<<<<<< HEAD
    # After grid overrides, determine final spatial dimensions and their chunk sizes
    non_binned_dims = set()
    if "NonBinned" in grid_overrides and "non_binned_dims" in grid_overrides:
        non_binned_dims = set(grid_overrides["non_binned_dims"])

    # Create mapping from dimension name to original chunk size for easy lookup
    original_spatial_dims = list(template.spatial_dimension_names)
    original_chunks = list(template.full_chunk_shape[:-1])  # Exclude vertical (sample/time) dimension
    dim_to_chunk = dict(zip(original_spatial_dims, original_chunks, strict=True))

    # Final spatial dimensions: keep trace and original dims, exclude non-binned dims
    final_spatial_dims = []
    final_spatial_chunks = []
    for name in horizontal_coordinates:
        if name in non_binned_dims:
            continue  # Skip dimensions that became coordinates
        if name == "trace":
            # Special handling for trace dimension
            chunk_val = int(grid_overrides.get("chunksize", 1)) if "NonBinned" in grid_overrides else 1
            final_spatial_dims.append(name)
            final_spatial_chunks.append(chunk_val)
        elif name in dim_to_chunk:
            # Use original chunk size for known dimensions
            final_spatial_dims.append(name)
            final_spatial_chunks.append(dim_to_chunk[name])

    chunksize = tuple(final_spatial_chunks + [template.full_chunk_shape[-1]])
=======
    if len(computed_fields) > 0 and not computed_fields.issubset(headers_subset.dtype.names):
        err = (
            f"Required computed fields {sorted(computed_fields)} for template {template.name} "
            f"not found after grid overrides. Please ensure correct overrides are applied."
        )
        raise ValueError(err)
>>>>>>> 775f6805

    dimensions = []
    for dim_name in final_spatial_dims:
        if dim_name not in headers_subset.dtype.names:
            continue
        dim_unique = np.unique(headers_subset[dim_name])
        dimensions.append(Dimension(coords=dim_unique, name=dim_name))

    sample_labels = segy_file_info.sample_labels / 1000  # normalize

    if all(sample_labels.astype("int64") == sample_labels):
        sample_labels = sample_labels.astype("int64")

    vertical_dim = Dimension(coords=sample_labels, name=template.trace_domain)
    dimensions.append(vertical_dim)

    if return_headers:
        return dimensions, chunksize, headers_subset

    return dimensions, chunksize


def find_trailing_ones_index(dim_blocks: tuple[int, ...]) -> int:
    """Finds the index where trailing '1's begin in a tuple of dimension block sizes.

    If all values are '1', returns 0.

    Args:
        dim_blocks: A list of integers representing the data chunk dimensions.

    Returns:
        The index indicating the breakpoint where the trailing sequence of "1s"
        begins, or `0` if all values in the list are `1`.

    Examples:
        >>> find_trailing_ones_index((7, 5, 1, 1))
        2

        >>> find_trailing_ones_index((1, 1, 1, 1))
        0
    """
    total_dims = len(dim_blocks)
    trailing_ones = itertools.takewhile(lambda x: x == 1, reversed(dim_blocks))
    trailing_ones_count = sum(1 for _ in trailing_ones)

    return total_dims - trailing_ones_count


# TODO (Dmitriy Repin): Investigate the following warning generated at test_3d_export
# https://github.com/TGSAI/mdio-python/issues/657
# "The specified chunks separate the stored chunks along dimension "inline" starting at index 256.
# This could degrade performance. Instead, consider rechunking after loading."
def segy_export_rechunker(
    chunks: dict[str, int],
    sizes: dict[str, int],
    dtype: DTypeLike,
    limit: str = "300M",
) -> dict[str, int]:
    """Determine chunk sizes for writing out SEG-Y given limit.

    This module finds the desired chunk sizes for given chunk size `limit` in a depth first order.

    On disk chunks for MDIO are mainly optimized for visualization and ML applications. When we
    want to do export back to SEG-Y, it makes sense to have larger virtual chunks for processing
    of traces. We also recursively merge multiple files to reduce memory footprint.

    We choose to adjust chunks to be approx. 300 MB. We also need to do this in the order of
    fastest changing axis to the slowest changing axis becase the traces are expected to be
    serialized in the natural data order.

    Args:
        chunks: The chunk sizes on disk, per dimension.
        sizes: Shape of the whole array, per dimension.
        dtype: Numpy `dtype` of the array.
        limit: Chunk size limit in, optional. Default is "300 MB"

    Returns:
        Adjusted chunk sizes for further processing
    """
    dim_names = list(sizes.keys())
    sample_dim_key = dim_names[-1]

    # set sample dim chunks (last one) to max
    prev_chunks = chunks.copy()
    prev_chunks[sample_dim_key] = sizes[sample_dim_key]

    new_chunks = {}
    for dim_name in reversed(list(prev_chunks)):
        tmp_chunks: dict[str, int | str] = prev_chunks.copy()
        tmp_chunks[dim_name] = "auto"

        new_chunks = normalize_chunks(
            chunks=tuple(tmp_chunks.values()),
            shape=tuple(sizes.values()),
            limit=limit,
            previous_chunks=tuple(prev_chunks.values()),
            dtype=dtype,
        )
        new_chunks = dict(zip(dim_names, new_chunks, strict=True))
        prev_chunks = new_chunks.copy()

    # Ensure the sample (last dim) is single chunk.
    new_chunks[sample_dim_key] = sizes[sample_dim_key]
    logger.debug("Auto export rechunking to: %s", new_chunks)
    return new_chunks<|MERGE_RESOLUTION|>--- conflicted
+++ resolved
@@ -61,6 +61,8 @@
     # Keep only dimension and non-dimension coordinates excluding the vertical axis
     horizontal_dimensions = template.spatial_dimension_names
     horizontal_coordinates = horizontal_dimensions + template.coordinate_names
+    # Exclude calculated dimensions - they don't exist in SEG-Y headers
+    calculated_dims = set(template.calculated_dimension_names)
 
     # Remove any to be computed fields
     computed_fields = set(template.calculated_dimension_names)
@@ -69,7 +71,7 @@
     headers_subset = parse_headers(
         segy_file_kwargs=segy_file_kwargs,
         num_traces=segy_file_info.num_traces,
-        subset=horizontal_coordinates,
+        subset=tuple(c for c in horizontal_coordinates if c not in calculated_dims),
     )
 
     # Handle grid overrides.
@@ -82,7 +84,6 @@
         template=template,
     )
 
-<<<<<<< HEAD
     # After grid overrides, determine final spatial dimensions and their chunk sizes
     non_binned_dims = set()
     if "NonBinned" in grid_overrides and "non_binned_dims" in grid_overrides:
@@ -110,14 +111,13 @@
             final_spatial_chunks.append(dim_to_chunk[name])
 
     chunksize = tuple(final_spatial_chunks + [template.full_chunk_shape[-1]])
-=======
+
     if len(computed_fields) > 0 and not computed_fields.issubset(headers_subset.dtype.names):
         err = (
             f"Required computed fields {sorted(computed_fields)} for template {template.name} "
             f"not found after grid overrides. Please ensure correct overrides are applied."
         )
         raise ValueError(err)
->>>>>>> 775f6805
 
     dimensions = []
     for dim_name in final_spatial_dims:
