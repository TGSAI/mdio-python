--- conflicted
+++ resolved
@@ -30,17 +30,8 @@
 def fake_segy_tmp(tmp_path_factory: pytest.TempPathFactory) -> Path:
     """Make a temp file for the fake SEG-Y files we are going to create."""
     if DEBUG_MODE:
-<<<<<<< HEAD
-        tmp_dir = Path("TMP/fake_segy")
-        tmp_dir.mkdir(parents=True, exist_ok=True)
-    else:
-        tmp_dir = tmp_path_factory.mktemp(r"fake_segy")
-    return tmp_dir
-
-=======
         return Path("TMP/fake_segy")
     return tmp_path_factory.mktemp(r"fake_segy")
->>>>>>> faeb616d
 
 
 @pytest.fixture(scope="session")
