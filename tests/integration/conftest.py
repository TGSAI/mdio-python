--- conflicted
+++ resolved
@@ -19,11 +19,7 @@
     from segy.schema import SegySpec
 
 
-<<<<<<< HEAD
-def _segy_spec_mock_4d() -> SegySpec:
-=======
 def get_segy_mock_4d_spec() -> SegySpec:
->>>>>>> db33c2aa
     """Create a mock 4D SEG-Y specification."""
     trace_header_fields = [
         HeaderField(name="field_rec_no", byte=9, format="int32"),
@@ -49,7 +45,7 @@
     return spec
 
 
-def create_segy_mock_4d(  # noqa: PLR0913, PLR0915
+def create_segy_mock_4d(  # noqa: PLR0913
     fake_segy_tmp: Path,
     num_samples: int,
     shots: list[int],
@@ -121,25 +117,6 @@
             if index_receivers is False:
                 channel, gun, shot_line = 0, 0, 0
 
-<<<<<<< HEAD
-            headers["field_rec_no"][trc_idx] = shot
-            headers["channel"][trc_idx] = channel
-            headers["shot_point"][trc_idx] = shot
-            headers["offset"][trc_idx] = offset
-            headers["shot_line"][trc_idx] = shot_line
-            headers["cable"][trc_idx] = cable
-            headers["gun"][trc_idx] = gun
-
-            x = start_x + step_x * trc_shot_idx
-            y = start_y + step_y * trc_chan_idx
-            headers["coordinate_scalar"][trc_idx] = -100
-            headers["source_coord_x"][trc_idx] = x
-            headers["source_coord_y"][trc_idx] = y
-            headers["group_coord_x"][trc_idx] = x
-            headers["group_coord_y"][trc_idx] = y
-            headers["cdp_x"][trc_idx] = x
-            headers["cdp_y"][trc_idx] = y
-=======
             # Assign dimension coordinate fields with calculated mock data
             header_fields = ["field_rec_no", "channel", "shot_point", "offset", "shot_line", "cable", "gun"]
             headers[header_fields][trc_idx] = (shot, channel, shot, offset, shot_line, cable, gun)
@@ -150,7 +127,6 @@
             headers["coordinate_scalar"][trc_idx] = -100
             coord_fields = ["source_coord_x", "source_coord_y", "group_coord_x", "group_coord_y", "cdp_x", "cdp_y"]
             headers[coord_fields][trc_idx] = (x, y) * 3
->>>>>>> db33c2aa
 
             samples[trc_idx] = np.linspace(start=shot, stop=shot + 1, num=num_samples)
 
