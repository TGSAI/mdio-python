"""Test module for masked export of n-D SEG-Y files to MDIO.

We procedurally generate n-D SEG-Y files, import them and export both ways with and without
selection masks. We then compare the resulting SEG-Y files to ensure they're identical to
expected full or partial files.
"""

from __future__ import annotations

import os
from dataclasses import dataclass
from typing import TYPE_CHECKING

import fsspec
import numpy as np
import pytest
from numpy.testing import assert_array_equal
from segy import SegyFile
from segy.factory import SegyFactory
from segy.schema import HeaderField
from segy.schema import SegySpec
from segy.standards import get_segy_standard

from mdio import mdio_to_segy
from mdio.api.io import open_mdio
from mdio.builder.template_registry import TemplateRegistry
from mdio.converters.segy import segy_to_mdio

if TYPE_CHECKING:
    from collections.abc import Iterable
    from pathlib import Path

    from numpy.typing import NDArray


os.environ["MDIO__IMPORT__SAVE_SEGY_FILE_HEADER"] = "true"


@dataclass
class Dimension:
    """Represents a single dimension for a multidimensional grid."""

    name: str
    start: int
    size: int
    step: int


@dataclass
class GridConfig:
    """Represents the configuration for a seismic grid."""

    name: str
    dims: Iterable[Dimension]


@dataclass
class SegyFactoryConfig:
    """Configuration class for SEG-Y creation with SegyFactory."""

    revision: int | float
    header_byte_map: dict[str, int]
    num_samples: int


@dataclass
class SegyToMdioConfig:
    """Configuration class for SEG-Y to MDIO conversion."""

    template: str
    chunks: Iterable[int]


@dataclass
class SelectionMaskConfig:
    """Configuration class for masking out parts of the grid during export."""

    mask_num_dims: int
    remove_frac: float | int


MaskedExportConfigTypes = GridConfig | SegyFactoryConfig | SegyToMdioConfig | SelectionMaskConfig


@dataclass
class MaskedExportConfig:
    """Configuration class for a masked export test, combining above configs."""

    grid_conf: GridConfig
    segy_factory_conf: SegyFactoryConfig
    segy_to_mdio_conf: SegyToMdioConfig
    selection_conf: SelectionMaskConfig

    def __iter__(self) -> Iterable[MaskedExportConfigTypes]:
        """Allows for unpacking this dataclass in a test."""
        yield self.grid_conf
        yield self.segy_factory_conf
        yield self.segy_to_mdio_conf
        yield self.selection_conf


STACK_2D_CONF = MaskedExportConfig(
    GridConfig(name="2d_stack", dims=[Dimension("cdp", 1, 1948, 1)]),
    SegyFactoryConfig(revision=1, header_byte_map={"cdp": 21}, num_samples=201),
    SegyToMdioConfig(chunks=[25, 128], template="PostStack2DTime"),
    SelectionMaskConfig(mask_num_dims=1, remove_frac=0.998),
)

STACK_3D_CONF = MaskedExportConfig(
    GridConfig(name="3d_stack", dims=[Dimension("inline", 10, 20, 1), Dimension("crossline", 100, 20, 2)]),
    SegyFactoryConfig(revision=1, header_byte_map={"inline": 189, "crossline": 193}, num_samples=201),
    SegyToMdioConfig(chunks=[6, 6, 6], template="PostStack3DTime"),
    SelectionMaskConfig(mask_num_dims=2, remove_frac=0.98),
)

GATHER_2D_CONF = MaskedExportConfig(
    GridConfig(name="2d_gather", dims=[Dimension("cdp", 1, 40, 1), Dimension("offset", 25, 20, 25)]),
    SegyFactoryConfig(revision=1, header_byte_map={"cdp": 21, "offset": 37}, num_samples=201),
    SegyToMdioConfig(chunks=[2, 12, 128], template="PreStackCdpOffsetGathers2DTime"),
    SelectionMaskConfig(mask_num_dims=1, remove_frac=0.9),
)

GATHER_3D_CONF = MaskedExportConfig(
    GridConfig(
        name="3d_gather",
        dims=[Dimension("inline", 10, 8, 1), Dimension("crossline", 100, 10, 2), Dimension("offset", 25, 10, 25)],
    ),
    SegyFactoryConfig(revision=1, header_byte_map={"inline": 189, "crossline": 193, "offset": 37}, num_samples=201),
    SegyToMdioConfig(chunks=[4, 4, 2, 128], template="PreStackCdpOffsetGathers3DTime"),
    SelectionMaskConfig(mask_num_dims=2, remove_frac=0.96),
)

STREAMER_2D_CONF = MaskedExportConfig(
    GridConfig(name="2d_streamer", dims=[Dimension("shot_point", 10, 10, 1), Dimension("channel", 25, 60, 25)]),
    SegyFactoryConfig(revision=1, header_byte_map={"shot_point": 7, "channel": 131}, num_samples=201),
    SegyToMdioConfig(chunks=[2, 12, 128], template="PreStackShotGathers2DTime"),
    SelectionMaskConfig(mask_num_dims=1, remove_frac=0.7),
)

STREAMER_3D_CONF = MaskedExportConfig(
    GridConfig(
        name="3d_streamer",
        dims=[Dimension("shot_point", 10, 5, 1), Dimension("cable", 1, 6, 1), Dimension("channel", 25, 60, 25)],
    ),
    SegyFactoryConfig(revision=1, header_byte_map={"shot_point": 7, "cable": 193, "channel": 131}, num_samples=201),
    SegyToMdioConfig(chunks=[1, 2, 12, 128], template="PreStackShotGathers3DTime"),
    SelectionMaskConfig(mask_num_dims=1, remove_frac=0.5),
)

COCA_3D_CONF = MaskedExportConfig(
    GridConfig(
        name="3d_coca",
        dims=[
            Dimension("inline", 10, 8, 1),
            Dimension("crossline", 100, 8, 2),
            Dimension("offset", 25, 15, 25),
            Dimension("azimuth", 0, 4, 30),
        ],
    ),
    SegyFactoryConfig(
        revision=1, header_byte_map={"inline": 189, "crossline": 193, "offset": 37, "azimuth": 232}, num_samples=201
    ),
    SegyToMdioConfig(chunks=[4, 4, 4, 1, 128], template="PreStackCocaGathers3DTime"),
    SelectionMaskConfig(mask_num_dims=2, remove_frac=0.9),
)
# fmt: on


def _segy_spec_mock_nd_segy(grid_conf: GridConfig, segy_factory_conf: SegyFactoryConfig) -> SegySpec:
    spec = get_segy_standard(segy_factory_conf.revision)
    header_flds = []
    for dim in grid_conf.dims:
        byte_loc = segy_factory_conf.header_byte_map[dim.name]
        header_flds.append(HeaderField(name=dim.name, byte=byte_loc, format="int32"))

    header_flds.append(HeaderField(name="samples_per_trace", byte=115, format="int16"))
    header_flds.append(HeaderField(name="sample_interval", byte=117, format="int16"))

    # Add coordinates: {SRC-REC-CDP}-X/Y
    header_flds.extend(
        [
            HeaderField(name="coordinate_scalar", byte=71, format="int16"),
            HeaderField(name="source_coord_x", byte=73, format="int32"),
            HeaderField(name="source_coord_y", byte=77, format="int32"),
            HeaderField(name="group_coord_x", byte=81, format="int32"),
            HeaderField(name="group_coord_y", byte=85, format="int32"),
            HeaderField(name="cdp_x", byte=181, format="int32"),
            HeaderField(name="cdp_y", byte=185, format="int32"),
            # "gun" is not a standard header. Let's put it at ALIAS_FILTER_FREQ / 141
            HeaderField(name="gun", byte=141, format="int16"),
        ]
    )

    spec = spec.customize(trace_header_fields=header_flds)
    spec.segy_standard = segy_factory_conf.revision
    return spec


def mock_nd_segy(path: str, grid_conf: GridConfig, segy_factory_conf: SegyFactoryConfig) -> SegySpec:
    """Create a fake SEG-Y file with a multidimensional grid."""
    spec = _segy_spec_mock_nd_segy(grid_conf, segy_factory_conf)
    factory = SegyFactory(spec=spec, samples_per_trace=segy_factory_conf.num_samples)

    grid_shape = [dim.size for dim in grid_conf.dims]
    grid_unit_spaced = np.mgrid[tuple(slice(None, size) for size in grid_shape)]

    dim_grids = {}
    dim_coords = {}
    for dim, grid in zip(grid_conf.dims, grid_unit_spaced, strict=True):
        dim_grids[dim.name] = grid
        dim_coords[dim.name] = dim.start + grid * dim.step

    num_traces = np.prod(grid_shape)
    trace_numbers = np.arange(num_traces) + 1
    samples = factory.create_trace_sample_template(trace_numbers.size)
    headers = factory.create_trace_header_template(trace_numbers.size)

    # Fill dimension coordinates (e.g. inline, crossline, etc.)
    for key, values in dim_coords.items():
        headers[key] = values.ravel()

    # Fill coordinates (e.g. {SRC-REC-CDP}-X/Y
    headers["coordinate_scalar"] = -100

    x_origin, y_origin = 700_000, 4_000_000
    x_step, y_step = 100, 100

    if grid_conf.name in ("2d_stack", "2d_gather"):
        headers["cdp_x"] = (x_origin + dim_grids["cdp"] * x_step).ravel()
        headers["cdp_y"] = (y_origin + dim_grids["cdp"] * y_step).ravel()
    elif grid_conf.name in ("3d_stack", "3d_gather", "3d_coca"):
        headers["cdp_x"] = (x_origin + dim_grids["inline"] * x_step).ravel()
        headers["cdp_y"] = (y_origin + dim_grids["crossline"] * y_step).ravel()
    elif grid_conf.name in ("2d_streamer", "3d_streamer"):
        headers["source_coord_x"] = (x_origin + dim_grids["shot_point"] * x_step).ravel()
        headers["source_coord_y"] = (y_origin + dim_grids["shot_point"] * y_step).ravel()
        cable_key = "channel" if grid_conf.name == "2d_streamer" else "cable"
        chan_key = "channel" if grid_conf.name == "2d_streamer" else "cable"
        headers["group_coord_x"] = (x_origin + dim_grids["shot_point"] * x_step + dim_grids[chan_key] * x_step).ravel()
        headers["group_coord_y"] = (y_origin + dim_grids["shot_point"] * y_step + dim_grids[cable_key] * y_step).ravel()
        headers["gun"] = np.tile((1, 2, 3), num_traces // 3)

    samples[:] = trace_numbers[..., None]

    with fsspec.open(path, mode="wb") as fp:
        fp.write(factory.create_textual_header())
        fp.write(factory.create_binary_header())
        fp.write(factory.create_traces(headers, samples))

    return spec


def generate_selection_mask(selection_conf: SelectionMaskConfig, grid_conf: GridConfig) -> NDArray:
    """Generate a boolean selection mask for a masked export test."""
    rng = np.random.default_rng(seed=1234)

    spatial_shape = [dim.size for dim in grid_conf.dims]
    mask_dims = selection_conf.mask_num_dims
    mask_dim_shape = [dim.size for dim in grid_conf.dims[:mask_dims]]

    selection_mask = np.zeros(shape=spatial_shape, dtype="bool")
    cut_axes = np.zeros(shape=mask_dim_shape, dtype="bool")

    cut_size = int((1 - selection_conf.remove_frac) * cut_axes.size)
    rand_idx = rng.choice(cut_axes.size, size=cut_size, replace=False)
    rand_idx = np.unravel_index(rand_idx, mask_dim_shape)
    selection_mask[rand_idx] = True

    return selection_mask


@pytest.fixture
def export_masked_path(tmp_path_factory: pytest.TempPathFactory, raw_headers_env: None) -> Path:  # noqa: ARG001
    """Fixture that generates temp directory for export tests."""
<<<<<<< HEAD
    return tmp_path_factory.getbasetemp() / "export_masked"
=======
    # Create path suffix based on current raw headers environment variable
    # raw_headers_env dependency ensures the environment variable is set before this runs
    raw_headers_enabled = os.getenv("MDIO__IMPORT__RAW_HEADERS") in ("1", "true", "yes", "on")
    path_suffix = "with_raw_headers" if raw_headers_enabled else "without_raw_headers"

    if DEBUG_MODE:
        return Path(f"tmp/export_masked_{path_suffix}")
    return tmp_path_factory.getbasetemp() / f"export_masked_{path_suffix}"


@pytest.fixture
def raw_headers_env(request: pytest.FixtureRequest) -> None:
    """Fixture to set/unset MDIO__IMPORT__RAW_HEADERS environment variable."""
    env_value = request.param
    if env_value is not None:
        os.environ["MDIO__IMPORT__RAW_HEADERS"] = env_value
    else:
        os.environ.pop("MDIO__IMPORT__RAW_HEADERS", None)

    yield

    # Cleanup after test - both environment variable and template state
    os.environ.pop("MDIO__IMPORT__RAW_HEADERS", None)

    # Clean up any template modifications to ensure test isolation
    registry = TemplateRegistry.get_instance()

    # Reset any templates that might have been modified with raw headers
    template_names = [
        "PostStack2DTime",
        "PostStack3DTime",
        "PreStackCdpOffsetGathers2DTime",
        "PreStackCdpOffsetGathers3DTime",
        "PreStackShotGathers2DTime",
        "PreStackShotGathers3DTime",
        "PreStackCocaGathers3DTime",
    ]

    for template_name in template_names:
        try:
            template = registry.get(template_name)
            # Remove raw headers enhancement if present
            if hasattr(template, "_mdio_raw_headers_enhanced"):
                delattr(template, "_mdio_raw_headers_enhanced")
                # The enhancement is applied by monkey-patching _add_variables
                # We need to restore it to the original method from the class
                # Since we can't easily restore the exact original, we'll get a fresh instance
                template_class = type(template)
                if hasattr(template_class, "_add_variables"):
                    template._add_variables = template_class._add_variables.__get__(template, template_class)
        except KeyError:
            # Template not found, skip
            continue
>>>>>>> b48fece0


@pytest.mark.parametrize(
    "test_conf",
    [STACK_2D_CONF, STACK_3D_CONF, GATHER_2D_CONF, GATHER_3D_CONF, STREAMER_2D_CONF, STREAMER_3D_CONF, COCA_3D_CONF],
    ids=["2d_stack", "3d_stack", "2d_gather", "3d_gather", "2d_streamer", "3d_streamer", "3d_coca"],
)
@pytest.mark.parametrize(
    "raw_headers_env",
    ["1", None],
    ids=["with_raw_headers", "without_raw_headers"],
    indirect=True,
)
class TestNdImportExport:
    """Test import/export of n-D SEG-Ys to MDIO, with and without selection mask."""

    def test_import(self, test_conf: MaskedExportConfig, export_masked_path: Path, raw_headers_env: None) -> None:  # noqa: ARG002
        """Test import of an n-D SEG-Y file to MDIO.

        NOTE: This test must be executed before running 'test_ingested_mdio', 'test_export', and
        'test_export_masked' tests.
        """
        grid_conf, segy_factory_conf, segy_to_mdio_conf, _ = test_conf

        segy_path = export_masked_path / f"{grid_conf.name}.sgy"
        mdio_path = export_masked_path / f"{grid_conf.name}.mdio"

        segy_spec: SegySpec = mock_nd_segy(segy_path, grid_conf, segy_factory_conf)

        template_name = segy_to_mdio_conf.template
        segy_to_mdio(
            segy_spec=segy_spec,
            mdio_template=TemplateRegistry().get(template_name),
            input_path=segy_path,
            output_path=mdio_path,
            overwrite=True,
        )

    def test_ingested_mdio(
        self,
        test_conf: MaskedExportConfig,
        export_masked_path: Path,
        raw_headers_env: None,  # noqa: ARG002
    ) -> None:
        """Verify if ingested data is correct.

        NOTE: This test must be executed after the 'test_import' successfully completes
        and before running 'test_export' and 'test_export_masked' tests.
        """
        grid_conf, segy_factory_conf, segy_to_mdio_conf, _ = test_conf
        mdio_path = export_masked_path / f"{grid_conf.name}.mdio"

        # Open the MDIO file
        ds = open_mdio(mdio_path)

        # Test dimensions and ingested dimension headers
        expected_dims = grid_conf.dims
        for expected in expected_dims:
            actual_dim = ds[expected.name]
            assert expected.name == actual_dim.name
            assert expected.size == actual_dim.values.size
            assert expected.start == actual_dim.values[0]

        live_mask = ds["trace_mask"].values

        expected_sizes = [d.size for d in expected_dims]
        num_traces = np.prod(expected_sizes)

        # Ensure live mask is full
        np.testing.assert_equal(live_mask.ravel(), True)

        # Validate trace headers
        headers = ds["headers"]
        assert headers.shape == live_mask.shape
        assert set(headers.dims) == {dim.name for dim in grid_conf.dims}
        # Validate header values on first trace
        trace_header = headers.values.ravel()[0]
        expected_x = 700_000
        expected_y = 4_000_000
        expected_gun = 1
        assert trace_header["coordinate_scalar"] == -100
        assert trace_header["source_coord_x"] == (expected_x if "streamer" in grid_conf.name else 0)
        assert trace_header["source_coord_y"] == (expected_y if "streamer" in grid_conf.name else 0)
        assert trace_header["group_coord_x"] == (expected_x if "streamer" in grid_conf.name else 0)
        assert trace_header["group_coord_y"] == (expected_y if "streamer" in grid_conf.name else 0)
        assert trace_header["cdp_x"] == (expected_x if "streamer" not in grid_conf.name else 0)
        assert trace_header["cdp_y"] == (expected_y if "streamer" not in grid_conf.name else 0)
        assert trace_header["gun"] == (expected_gun if "streamer" in grid_conf.name else 0)

        # Validate trace samples
        # Traces have constant samples with the value equal to the trace index
        # Let's get a horizontal slice of the traces at the first sample
        actual = ds["amplitude"].values[..., 0]
        # Create expected array with trace indices
        # The trace index goes from 1 to num_traces
        expected = np.arange(1, num_traces + 1, dtype=np.float32).reshape(live_mask.shape)
        assert np.array_equal(actual, expected)

    def test_export(self, test_conf: MaskedExportConfig, export_masked_path: Path, raw_headers_env: None) -> None:  # noqa: ARG002
        """Test export of an n-D MDIO file back to SEG-Y.

        NOTE: This test must be executed after the 'test_import' and 'test_ingested_mdio'
        successfully complete.
        """
        rng = np.random.default_rng(seed=1234)

        grid_conf, segy_factory_conf, segy_to_mdio_conf, _ = test_conf

        segy_path = export_masked_path / f"{grid_conf.name}.sgy"
        mdio_path = export_masked_path / f"{grid_conf.name}.mdio"
        segy_rt_path = export_masked_path / f"{grid_conf.name}_rt.sgy"

        mdio_to_segy(
            segy_spec=_segy_spec_mock_nd_segy(grid_conf, segy_factory_conf),
            input_path=mdio_path,
            output_path=segy_rt_path,
        )

        expected_sgy = SegyFile(segy_path)
        actual_sgy = SegyFile(segy_rt_path)

        num_traces = expected_sgy.num_traces
        random_indices = rng.choice(num_traces, 10, replace=False)
        expected_traces = expected_sgy.trace[random_indices]
        actual_traces = actual_sgy.trace[random_indices]

        assert expected_sgy.num_traces == actual_sgy.num_traces
        assert expected_sgy.text_header == actual_sgy.text_header
        assert expected_sgy.binary_header == actual_sgy.binary_header

        # TODO (Dmitriy Repin): Reconcile custom SegySpecs used in the roundtrip SEGY -> MDIO -> SEGY tests
        # https://github.com/TGSAI/mdio-python/issues/610
        assert_array_equal(desired=expected_traces.header, actual=actual_traces.header)
        assert_array_equal(desired=expected_traces.sample, actual=actual_traces.sample)

    def test_export_masked(
        self,
        test_conf: MaskedExportConfig,
        export_masked_path: Path,
        raw_headers_env: None,  # noqa: ARG002
    ) -> None:
        """Test export of an n-D MDIO file back to SEG-Y with masked export.

        NOTE: This test must be executed after the 'test_import' and 'test_ingested_mdio'
        successfully complete.
        """
        grid_conf, segy_factory_conf, segy_to_mdio_conf, selection_conf = test_conf

        segy_path = export_masked_path / f"{grid_conf.name}.sgy"
        mdio_path = export_masked_path / f"{grid_conf.name}.mdio"
        segy_rt_path = export_masked_path / f"{grid_conf.name}_rt.sgy"

        selection_mask = generate_selection_mask(selection_conf, grid_conf)

        mdio_to_segy(
            segy_spec=_segy_spec_mock_nd_segy(grid_conf, segy_factory_conf),
            input_path=mdio_path,
            output_path=segy_rt_path,
            selection_mask=selection_mask,
        )

        expected_trc_idx = selection_mask.ravel().nonzero()[0]
        expected_sgy = SegyFile(segy_path)
        actual_sgy = SegyFile(segy_rt_path)

        # TODO (Dmitriy Repin): Reconcile custom SegySpecs used in the roundtrip SEGY -> MDIO -> SEGY tests
        # https://github.com/TGSAI/mdio-python/issues/610
        assert_array_equal(actual_sgy.trace[:].header, expected_sgy.trace[expected_trc_idx].header)
        assert_array_equal(actual_sgy.trace[:].sample, expected_sgy.trace[expected_trc_idx].sample)

    def test_raw_headers_byte_preservation(
        self,
        test_conf: MaskedExportConfig,
        export_masked_path: Path,
        raw_headers_env: None,  # noqa: ARG002
    ) -> None:
        """Test that raw headers are preserved byte-for-byte when MDIO__IMPORT__RAW_HEADERS=1."""
        grid_conf, segy_factory_conf, _, _ = test_conf
        segy_path = export_masked_path / f"{grid_conf.name}.sgy"
        mdio_path = export_masked_path / f"{grid_conf.name}.mdio"

        # Open MDIO dataset
        ds = open_mdio(mdio_path)

        # Check if raw_headers should exist based on environment variable
        has_raw_headers = "raw_headers" in ds.data_vars
        if os.getenv("MDIO__IMPORT__RAW_HEADERS") in ("1", "true", "yes", "on"):
            assert has_raw_headers, "raw_headers should be present when MDIO__IMPORT__RAW_HEADERS=1"
        else:
            assert not has_raw_headers, (
                f"raw_headers should not be present when MDIO__IMPORT__RAW_HEADERS is not set\n {ds}"
            )
            return  # Exit early if raw_headers are not expected

        # Get data (only if raw_headers exist)
        raw_headers_data = ds.raw_headers.values
        trace_mask = ds.trace_mask.values

        # Verify 240-byte headers
        assert raw_headers_data.dtype.itemsize == 240, (
            f"Expected 240-byte headers, got {raw_headers_data.dtype.itemsize}"
        )

        # Read raw bytes directly from SEG-Y file
        def read_segy_trace_header(trace_index: int) -> bytes:
            """Read 240-byte trace header directly from SEG-Y file."""
            # with open(segy_path, "rb") as f:
            with Path.open(segy_path, "rb") as f:
                # Skip text (3200) + binary (400) headers = 3600 bytes
                f.seek(3600)
                # Each trace: 240 byte header + (num_samples * 4) byte samples
                trace_size = 240 + (segy_factory_conf.num_samples * 4)
                trace_offset = trace_index * trace_size
                f.seek(trace_offset, 1)  # Seek relative to current position
                return f.read(240)

        # Compare all valid traces byte-by-byte
        segy_trace_idx = 0
        flat_mask = trace_mask.ravel()
        flat_raw_headers = raw_headers_data.ravel()  # Flatten to 1D array of 240-byte header records

        for grid_idx in range(flat_mask.size):
            if not flat_mask[grid_idx]:
                print(f"Skipping trace {grid_idx} because it is masked")
                continue

            # Get MDIO header as bytes - convert single header record to bytes
            header_record = flat_raw_headers[grid_idx]
            mdio_header_bytes = np.frombuffer(header_record.tobytes(), dtype=np.uint8)

            # Get SEG-Y header as raw bytes directly from file
            segy_raw_header_bytes = read_segy_trace_header(segy_trace_idx)
            segy_header_bytes = np.frombuffer(segy_raw_header_bytes, dtype=np.uint8)

            assert_array_equal(mdio_header_bytes, segy_header_bytes)

            segy_trace_idx += 1<|MERGE_RESOLUTION|>--- conflicted
+++ resolved
@@ -272,16 +272,11 @@
 @pytest.fixture
 def export_masked_path(tmp_path_factory: pytest.TempPathFactory, raw_headers_env: None) -> Path:  # noqa: ARG001
     """Fixture that generates temp directory for export tests."""
-<<<<<<< HEAD
-    return tmp_path_factory.getbasetemp() / "export_masked"
-=======
     # Create path suffix based on current raw headers environment variable
     # raw_headers_env dependency ensures the environment variable is set before this runs
     raw_headers_enabled = os.getenv("MDIO__IMPORT__RAW_HEADERS") in ("1", "true", "yes", "on")
     path_suffix = "with_raw_headers" if raw_headers_enabled else "without_raw_headers"
 
-    if DEBUG_MODE:
-        return Path(f"tmp/export_masked_{path_suffix}")
     return tmp_path_factory.getbasetemp() / f"export_masked_{path_suffix}"
 
 
@@ -328,7 +323,6 @@
         except KeyError:
             # Template not found, skip
             continue
->>>>>>> b48fece0
 
 
 @pytest.mark.parametrize(
