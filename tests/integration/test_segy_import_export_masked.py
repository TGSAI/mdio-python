--- conflicted
+++ resolved
@@ -23,11 +23,7 @@
 from tests.conftest import DEBUG_MODE
 
 from mdio import mdio_to_segy
-<<<<<<< HEAD
-from mdio.core.utils_read import open_zarr_dataset
-=======
 from mdio.api.opener import open_dataset
->>>>>>> faeb616d
 from mdio.converters.segy import segy_to_mdio
 from mdio.core.storage_location import StorageLocation
 from mdio.schemas.v1.templates.template_registry import TemplateRegistry
@@ -264,8 +260,6 @@
 
     return selection_mask
 
-<<<<<<< HEAD
-=======
 
 @pytest.fixture
 def export_masked_path(tmp_path_factory: pytest.TempPathFactory) -> Path:
@@ -275,7 +269,6 @@
     return tmp_path_factory.getbasetemp() / "export_masked"
 
 
->>>>>>> faeb616d
 # fmt: off
 @pytest.mark.parametrize(
     "test_conf",
@@ -337,11 +330,7 @@
         mdio_path = export_masked_path / f"{grid_conf.name}.mdio"
 
         # Open the MDIO file
-<<<<<<< HEAD
-        ds = open_zarr_dataset(StorageLocation(str(mdio_path)))
-=======
         ds = open_dataset(StorageLocation(str(mdio_path)))
->>>>>>> faeb616d
 
         # Test dimensions and ingested dimension headers
         expected_dims = grid_conf.dims
@@ -407,13 +396,8 @@
 
     def test_export(self, test_conf: MaskedExportConfig, export_masked_path: Path) -> None:
         """Test export of an n-D MDIO file back to SEG-Y.
-<<<<<<< HEAD
-        
-        NOTE: This test must be executed after the 'test_import' and 'test_ingested_mdio' 
-=======
 
         NOTE: This test must be executed after the 'test_import' and 'test_ingested_mdio'
->>>>>>> faeb616d
         successfully complete.
         """
         grid_conf, segy_factory_conf, segy_to_mdio_conf, _ = test_conf
@@ -448,13 +432,8 @@
 
     def test_export_masked(self, test_conf: MaskedExportConfig, export_masked_path: Path) -> None:
         """Test export of an n-D MDIO file back to SEG-Y with masked export.
-<<<<<<< HEAD
-        
-        NOTE: This test must be executed after the 'test_import' and 'test_ingested_mdio' 
-=======
 
         NOTE: This test must be executed after the 'test_import' and 'test_ingested_mdio'
->>>>>>> faeb616d
         successfully complete.
         """
         grid_conf, segy_factory_conf, segy_to_mdio_conf, selection_conf = test_conf
