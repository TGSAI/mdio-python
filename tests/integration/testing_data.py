--- conflicted
+++ resolved
@@ -30,11 +30,7 @@
         index_bytes=index_bytes,
         index_names=index_names,
         index_types=index_types,
-<<<<<<< HEAD
-        keep_unaltered = keep_unaltered
-=======
         keep_unaltered=keep_unaltered,
->>>>>>> faeb616d
     )
 
 
